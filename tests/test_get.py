######################################################################
# Copyright 2016, 2024 John J.
# Rofrano. All Rights Reserved.
#
# Licensed under the Apache License, Version 2.0 (the "License");
# you may not use this file except in compliance with the License.
# You may obtain a copy of the License at
#
# https://www.apache.org/licenses/LICENSE-2.0
#
# Unless required by applicable law or agreed to in writing, software
# distributed under the License is distributed on an "AS IS" BASIS,
# WITHOUT WARRANTIES OR CONDITIONS OF ANY KIND, either express or implied.
# See the License for the specific language governing permissions and
# limitations under the License.
######################################################################

"""
TestYourResourceModel API Service Test Suite
"""

# pylint: disable=duplicate-code
from datetime import datetime, timedelta, timezone
from unittest.mock import patch
from json import JSONDecodeError
from sqlalchemy.exc import SQLAlchemyError
from service.common import status
from .test_routes import TestShopcartService
from datetime import datetime
from service.models import Shopcart, db
from service.controllers.get_controller import apply_filter

######################################################################
#  T E S T   C A S E S
######################################################################


class TestShopcartGet(TestShopcartService):
    """Test cases for get operations"""

    ######################################################################
    #  T E S T   C A S E S  (existing endpoints)
    ######################################################################
    def test_root_endpoint(self):
        """It should return API data at the root endpoint"""
        response = self.client.get("/")
        self.assertEqual(response.status_code, status.HTTP_200_OK)

        data = response.get_json()
        self.assertIsNotNone(data)

        self.assertEqual(data["name"], "Shopcart REST API Service")
        self.assertEqual(data["version"], "1.0")

        # Validate paths exist
        expected_paths = {
            "/shopcarts": {
                "GET": "Lists all shopcarts grouped by user",
            },
            "/shopcarts/{user_id}": {
                "POST": "Adds an item to a user's shopcart or updates quantity if it already exists",
                "GET": "Retrieves the shopcart with metadata",
                "PUT": "Updates the entire shopcart",
                "DELETE": "Deletes the entire shopcart (all items)",
            },
            "/shopcarts/{user_id}/items": {
                "POST": "Adds a product to a user's shopcart or updates quantity",
                "GET": "Lists all items in the user's shopcart (without metadata)",
            },
            "/shopcarts/{user_id}/items/{item_id}": {
                "GET": "Retrieves a specific item from the user's shopcart",
                "PUT": "Updates a specific item in the shopcart",
                "DELETE": "Removes an item from the shopcart",
            },
        }

        self.assertIn("paths", data)
        self.assertEqual(data["paths"], expected_paths)

    def test_health_endpoint(self):
        """It should return health status"""
        response = self.client.get("/health")
        self.assertEqual(response.status_code, status.HTTP_200_OK)

        data = response.get_json()
        self.assertIsNotNone(data)
        self.assertIn("status", data)
        self.assertEqual(data["status"], "OK")

    def test_list_shopcarts(self):
        """It should list all shopcarts in the database"""
        # Create test data
        shopcarts = self._populate_shopcarts(20)
        # Get the list of all shopcarts
        resp = self.client.get("/shopcarts")
        self.assertEqual(resp.status_code, status.HTTP_200_OK)
        data = resp.get_json()
        # Verify response structure
        self.assertIsInstance(data, list)
        # Verify each shopcart exists in the response
        user_ids = [cart["user_id"] for cart in data]
        for shopcart in shopcarts:
            self.assertIn(shopcart.user_id, user_ids)
            response_cart = next(
                (cart for cart in data if cart["user_id"] == shopcart.user_id), None
            )
            self.assertIsNotNone(
                response_cart,
                f"Shopcart for user {shopcart.user_id} not found in response",
            )
            self.assertIn("items", response_cart)
            self.assertIsInstance(response_cart["items"], list)
            response_item = next(
                (
                    item
                    for item in response_cart["items"]
                    if item["item_id"] == shopcart.item_id
                ),
                None,
            )
            self.assertIsNotNone(
                response_item,
                f"Item {shopcart.item_id} for user {shopcart.user_id} not found in response",
            )
            self.assertEqual(response_item["user_id"], shopcart.user_id)
            self.assertEqual(response_item["item_id"], shopcart.item_id)
            self.assertEqual(response_item["description"], shopcart.description)
            self.assertEqual(response_item["quantity"], shopcart.quantity)
            self.assertAlmostEqual(float(response_item["price"]), float(shopcart.price))
            self.assertIn("created_at", response_item)
            self.assertIn("last_updated", response_item)

    def test_list_empty_shopcarts(self):
        """It should return an empty list when no shopcarts exist"""
        resp = self.client.get("/shopcarts")
        self.assertEqual(resp.status_code, status.HTTP_200_OK)
        data = resp.get_json()
        self.assertEqual(data, [])

<<<<<<< HEAD
    def test_list_shopcarts_server_error(self):
        """It should handle server errors gracefully"""
        self._populate_shopcarts(1)

        with patch(
            "service.models.Shopcart.all", side_effect=SQLAlchemyError("Database error")
        ):
            resp = self.client.get("/shopcarts")
            self.assertEqual(resp.status_code, status.HTTP_500_INTERNAL_SERVER_ERROR)

            data = resp.get_json()
            self.assertEqual(data["error"], "Internal Server Error")
=======
    def test_list_shopcarts_with_price_range(self):
        """It should list shopcarts within a price range"""

        # Create 2 entries with price in range
        self._populate_shopcarts(count=2, price=50.00)
        # Create 1 entry with price outside range
        self._populate_shopcarts(count=1, price=80.00)

        resp = self.client.get("/shopcarts?range_price=40,60")
        self.assertEqual(resp.status_code, status.HTTP_200_OK)
        data = resp.get_json()

        expanded_data = []
        for cart in data:
            for item in cart["items"]:
                expanded_data.append(item)
        self.assertEqual(len(expanded_data), 2)
        for item in expanded_data:
            self.assertGreaterEqual(item["price"], 40.0)
            self.assertLessEqual(item["price"], 60.0)

    def test_list_shopcarts_with_qty_range(self):
        """It should list shopcarts within a quantity range"""

        # Create 2 carts inside range, and 1 outside
        self._populate_shopcarts(count=2, quantity=15)
        self._populate_shopcarts(count=1, quantity=30)

        resp = self.client.get("/shopcarts?range_qty=10,20")
        self.assertEqual(resp.status_code, status.HTTP_200_OK)
        data = resp.get_json()

        expanded_data = []
        for cart in data:
            for item in cart["items"]:
                expanded_data.append(item)

        self.assertEqual(len(expanded_data), 2)
        for item in expanded_data:
            self.assertGreaterEqual(item["quantity"], 10)
            self.assertLessEqual(item["quantity"], 20)

    def test_list_shopcarts_with_date_range(self):
        """It should list shopcarts within a created_at and last_updated date range"""

        before_creation = datetime.now(timezone.utc) - timedelta(minutes=1)
        self._populate_shopcarts(count=1)
        after_creation = datetime.now(timezone.utc) + timedelta(minutes=1)

        range_start = (before_creation - timedelta(days=1)).strftime("%d-%m-%Y")
        range_end = (after_creation + timedelta(days=1)).strftime("%d-%m-%Y")

        resp = self.client.get(f"/shopcarts?range_created_at={range_start},{range_end}")
        self.assertEqual(resp.status_code, status.HTTP_200_OK)
        data = resp.get_json()

        expanded_data = []
        for cart in data:
            for item in cart["items"]:
                expanded_data.append(item)

        self.assertEqual(len(expanded_data), 1)
        created_at = datetime.fromisoformat(expanded_data[0]["created_at"])
        created_at = created_at.replace(tzinfo=timezone.utc)
        self.assertGreaterEqual(created_at, before_creation)
        self.assertLessEqual(created_at, after_creation)

        # For logic here, it's hard to manually change last_updated (automatically updated), since we only added a product
        # last_updated = created_at time, so we can check before_creation and after_creation for last updated
        last_updated = datetime.fromisoformat(expanded_data[0]["last_updated"])
        last_updated = created_at.replace(tzinfo=timezone.utc)
        self.assertGreaterEqual(last_updated, before_creation)
        self.assertLessEqual(last_updated, after_creation)

    def test_list_shopcarts_combined_filters(self):
        """It should list shopcarts matching multiple filters"""

        self._populate_shopcarts(count=2, price=75.0, quantity=25)
        self._populate_shopcarts(count=1, price=200.0, quantity=100)

        resp = self.client.get("/shopcarts?range_price=70,80&range_qty=20,30")
        self.assertEqual(resp.status_code, status.HTTP_200_OK)
        data = resp.get_json()

        expanded_data = []
        for cart in data:
            for item in cart["items"]:
                expanded_data.append(item)

        self.assertEqual(len(expanded_data), 2)
        for item in expanded_data:
            self.assertGreaterEqual(item["price"], 70.0)
            self.assertLessEqual(item["price"], 80.0)
            self.assertGreaterEqual(item["quantity"], 20)
            self.assertLessEqual(item["quantity"], 30)

    def test_list_shopcarts_with_bad_range(self):
        """It should return 400 when only one value is provided for the range"""

        self._populate_shopcarts(count=2, price=50.00)

        resp = self.client.get("/shopcarts?range_price=40")
        self.assertEqual(resp.status_code, status.HTTP_400_BAD_REQUEST)
        data = resp.get_json()
        self.assertIn("error", data)
        self.assertIn("range_price must have two comma-separated values", data["error"])

        resp = self.client.get("/shopcarts?range_qty=10")
        self.assertEqual(resp.status_code, status.HTTP_400_BAD_REQUEST)
        data = resp.get_json()
        self.assertIn("error", data)
        self.assertIn("range_qty must have two comma-separated values", data["error"])

        resp = self.client.get("/shopcarts?range_created_at=01-01-2020")
        self.assertEqual(resp.status_code, status.HTTP_400_BAD_REQUEST)
        data = resp.get_json()
        self.assertIn("error", data)
        self.assertIn(
            "range_created_at must have two comma-separated values", data["error"]
        )
>>>>>>> 594efa66

    def test_read_user_shopcart(self):
        """It should get the shopcarts"""
        shopcart_user_1 = self._populate_shopcarts(count=3, user_id=1)
        shopcart_user_2 = self._populate_shopcarts(count=1, user_id=2)
        resp = self.client.get("/shopcarts")
        self.assertEqual(resp.status_code, status.HTTP_200_OK)
        data = resp.get_json()
        self.assertIsInstance(data, list)
        expanded_data = []
        for cart in data:
            for item in cart["items"]:
                expanded_data.append(item)
        self.assertEqual(len(expanded_data), 4)
        user_ids = {cart["user_id"] for cart in data}
        self.assertEqual(user_ids, {1, 2})

        # Grab shopcart for user_id = 1
        resp = self.client.get("/shopcarts/1")
        self.assertEqual(resp.status_code, status.HTTP_200_OK)
        user_data = resp.get_json()
        self.assertIsInstance(user_data, list)
        self.assertEqual({cart["user_id"] for cart in user_data}, {1})
        self.assertEqual(len(user_data), 1)
        self.assertEqual(len(user_data[0]["items"]), 3)

        for shopcart in shopcart_user_1:

            response_item = next(
                (
                    item
                    for cart in user_data
                    for item in cart["items"]
                    if item["item_id"] == shopcart.item_id
                ),
                None,
            )
            self.assertIsNotNone(
                response_item,
                f"Item {shopcart.item_id} for user {shopcart.user_id} not found in response",
            )
            self.assertEqual(response_item["user_id"], shopcart.user_id)
            self.assertEqual(response_item["item_id"], shopcart.item_id)
            self.assertEqual(response_item["description"], shopcart.description)
            self.assertEqual(response_item["quantity"], shopcart.quantity)
            self.assertAlmostEqual(float(response_item["price"]), float(shopcart.price))
            self.assertIn("created_at", response_item)
            self.assertIn("last_updated", response_item)

        # Validate for user 2
        resp = self.client.get("/shopcarts/2")
        self.assertEqual(resp.status_code, status.HTTP_200_OK)
        user_data_2 = resp.get_json()
        self.assertIsInstance(user_data_2, list)
        self.assertEqual({cart["user_id"] for cart in user_data_2}, {2})
        self.assertEqual(len(user_data_2), 1)
        self.assertEqual(len(user_data_2[0]["items"]), 1)
        for shopcart in shopcart_user_2:
            response_item = next(
                (
                    item
                    for cart in user_data_2
                    for item in cart["items"]
                    if item["item_id"] == shopcart.item_id
                ),
                None,
            )
            self.assertIsNotNone(
                response_item,
                f"Item {shopcart.item_id} for user {shopcart.user_id} not found in response",
            )
            self.assertEqual(response_item["user_id"], shopcart.user_id)
            self.assertEqual(response_item["item_id"], shopcart.item_id)
            self.assertEqual(response_item["description"], shopcart.description)
            self.assertEqual(response_item["quantity"], shopcart.quantity)
            self.assertAlmostEqual(float(response_item["price"]), float(shopcart.price))
            self.assertIn("created_at", response_item)
            self.assertIn("last_updated", response_item)

    def test_read_empty_user_shopcart(self):
        """It should return an empty list if a user does not have any items"""
        self._populate_shopcarts(count=3, user_id=1)
        resp = self.client.get("/shopcarts")
        self.assertEqual(resp.status_code, status.HTTP_200_OK)
        data = resp.get_json()
        self.assertIsInstance(data, list)
        expanded_data = []
        for cart in data:
            for item in cart["items"]:
                expanded_data.append(item)
        self.assertEqual(len(expanded_data), 3)
        user_ids = {cart["user_id"] for cart in data}
        self.assertEqual(user_ids, {1})

        # Grab shopcart for user_id = 2
        resp = self.client.get("/shopcarts/2")
        self.assertEqual(resp.status_code, status.HTTP_404_NOT_FOUND)

    def test_read_user_shopcart_server_error(self):
        """Read by user_id should handle server errors gracefully"""
        self._populate_shopcarts(count=1, user_id=1)

        with patch(
            "service.models.Shopcart.find_by_user_id",
            side_effect=SQLAlchemyError("Database error"),
        ):
            resp = self.client.get("/shopcarts/1")
            self.assertEqual(resp.status_code, status.HTTP_500_INTERNAL_SERVER_ERROR)

            data = resp.get_json()
            self.assertEqual(data["error"], "Internal Server Error")

    def test_get_user_shopcart_items(self):
        """It should get all items in a user's shopcart"""
        # Create test data for user 1
        shopcart_items = self._populate_shopcarts(count=3, user_id=1)

        # Get items for user 1
        resp = self.client.get("/shopcarts/1/items")

        # Check response
        self.assertEqual(resp.status_code, status.HTTP_200_OK)
        data = resp.get_json()

        # Verify response structure and content
        self.assertIsInstance(data, list)
        expanded_data = []
        for shopcart in data:
            for item in shopcart["items"]:
                expanded_data.append(item)
        self.assertEqual(len(expanded_data), 3)

        # Verify each item exists in the response
        self.assertIsInstance(data, list)
        self.assertEqual({cart["user_id"] for cart in data}, {1})
        self.assertEqual(len(data), 1)
        self.assertEqual(len(data[0]["items"]), 3)

        for shopcart in shopcart_items:

            response_item = next(
                (
                    item
                    for cart in data
                    for item in cart["items"]
                    if item["item_id"] == shopcart.item_id
                ),
                None,
            )

            # Ensure the item exists in the response
            self.assertIsNotNone(
                response_item,
                f"Item {shopcart.item_id} for user {shopcart.user_id} not found in response",
            )

            # Validate the details of the item match
            self.assertEqual(response_item["user_id"], shopcart.user_id)
            self.assertEqual(response_item["item_id"], shopcart.item_id)
            self.assertEqual(response_item["description"], shopcart.description)
            self.assertEqual(response_item["quantity"], shopcart.quantity)
            self.assertAlmostEqual(float(response_item["price"]), float(shopcart.price))

            # Ensure timestamps exist
            self.assertNotIn("created_at", response_item)
            self.assertNotIn("last_updated", response_item)

    def test_get_empty_user_shopcart_items(self):
        """It should return an 404 when a user has no items"""
        # Create test data for user 2 (to make sure DB works)
        self._populate_shopcarts(count=1, user_id=2)

        # Get items for user 1 (who has no items)
        resp = self.client.get("/shopcarts/1/items")

        # Check response
        self.assertEqual(resp.status_code, status.HTTP_404_NOT_FOUND)

    def test_get_user_shopcart_items_server_error(self):
        """It should handle server errors gracefully when getting items"""
        self._populate_shopcarts(count=1, user_id=1)

        with patch(
            "service.models.Shopcart.find_by_user_id",
            side_effect=SQLAlchemyError("Database error"),
        ):
            resp = self.client.get("/shopcarts/1/items")
            self.assertEqual(resp.status_code, status.HTTP_500_INTERNAL_SERVER_ERROR)

            data = resp.get_json()
            self.assertEqual(data["error"], "Internal Server Error")

    ######################################################################
    #  Get Cart Item Testcase
    ######################################################################

    def test_get_cart_item(self):
        """It should get a specific item from a user's shopcart"""
        user_id = 1
        # Create test data
        shopcarts = self._populate_shopcarts(count=3, user_id=user_id)
        item_id = shopcarts[0].item_id

        # Get the specific item
        response = self.client.get(f"/shopcarts/{user_id}/items/{item_id}")
        self.assertEqual(response.status_code, status.HTTP_200_OK)

        # Check the response data
        data = response.get_json()
        self.assertEqual(data["user_id"], user_id)
        self.assertEqual(data["item_id"], item_id)
        self.assertEqual(data["description"], shopcarts[0].description)
        self.assertEqual(data["quantity"], shopcarts[0].quantity)
        self.assertAlmostEqual(float(data["price"]), float(shopcarts[0].price))
        self.assertIn("created_at", data)
        self.assertIn("last_updated", data)

    def test_get_cart_item_not_found(self):
        """It should return 404 when trying to get a non-existent item from a shopcart"""
        user_id = 1
        # Create some items for the user (to ensure the user exists)
        self._populate_shopcarts(count=1, user_id=user_id)

        # Try to get a non-existent item
        non_existent_item_id = 9999
        response = self.client.get(f"/shopcarts/{user_id}/items/{non_existent_item_id}")

        # Verify it returns a 404 Not Found
        self.assertEqual(response.status_code, status.HTTP_404_NOT_FOUND)
        data = response.get_json()
        self.assertIn("error", data)
        self.assertIn(f"Item {non_existent_item_id} not found", data["error"])

    def test_get_cart_item_non_existent_user(self):
        """It should return 404 when trying to get an item for a non-existent user"""
        # Try to get an item for a user that doesn't exist
        non_existent_user_id = 9999
        response = self.client.get(f"/shopcarts/{non_existent_user_id}/items/1")

        # Verify it returns a 404 Not Found
        self.assertEqual(response.status_code, status.HTTP_404_NOT_FOUND)
        data = response.get_json()
        self.assertIn("error", data)

    def test_get_cart_item_server_error(self):
        """It should handle server errors gracefully when getting a specific item"""
        user_id = 1
        item_id = 1
        self._populate_shopcarts(count=1, user_id=user_id)

        with patch(
            "service.models.Shopcart.find",
            side_effect=SQLAlchemyError("Database error"),
        ):
            response = self.client.get(f"/shopcarts/{user_id}/items/{item_id}")
            self.assertEqual(
                response.status_code, status.HTTP_500_INTERNAL_SERVER_ERROR
            )

            data = response.get_json()
            self.assertEqual(data["error"], "Internal Server Error")

    def test_filter_shopcarts_by_exact_created_at(self):
        """It should filter shopcarts by exact created_at date"""
        self._populate_shopcarts(count=2, user_id=1)

        # Get the created_at timestamp from the first item
        shopcart = Shopcart.query.first()
        created_date = shopcart.created_at.strftime("%Y-%m-%d")

        resp = self.client.get(f"/shopcarts?created_at={created_date}")
        self.assertEqual(resp.status_code, status.HTTP_200_OK)

        data = resp.get_json()
        self.assertGreater(len(data), 0)

        for cart in data:
            for item in cart["items"]:
                self.assertEqual(item["created_at"][:10], created_date)

    def test_filter_shopcarts_by_created_at_range(self):
        """It should filter shopcarts using created_at range queries"""
        self._populate_shopcarts(count=5)

        # Test range query (e.g., created_at >= some date)
        date_query = "2023-09-01"
        resp = self.client.get(f"/shopcarts?created_at=~gte~{date_query}")
        self.assertEqual(resp.status_code, status.HTTP_200_OK)

        data = resp.get_json()
        for cart in data:
            for item in cart["items"]:
                self.assertGreaterEqual(
                    datetime.strptime(item["created_at"][:10], "%Y-%m-%d"),
                    datetime.strptime(date_query, "%Y-%m-%d"),
                )

    def test_filter_shopcarts_by_multiple_created_at(self):
        """It should filter shopcarts using multiple created_at values"""
        self._populate_shopcarts(count=5)

        # Fetch two created_at values
        created_dates = [
            shopcart.created_at.strftime("%Y-%m-%d")
            for shopcart in Shopcart.query.limit(2).all()
        ]
        date_query = ",".join(created_dates)

        resp = self.client.get(f"/shopcarts?created_at={date_query}")
        self.assertEqual(resp.status_code, status.HTTP_200_OK)

        data = resp.get_json()
        self.assertGreater(len(data), 0)

        for cart in data:
            for item in cart["items"]:
                self.assertIn(item["created_at"][:10], created_dates)

    def test_filter_shopcarts_by_multiple_user_ids(self):
        """It should filter shopcarts using multiple user_id values"""
        self._populate_shopcarts(count=2, user_id=1)
        self._populate_shopcarts(count=2, user_id=2)

        # Get shopcarts for user_id=1 or user_id=2
        resp = self.client.get("/shopcarts?user_id=1,2")
        self.assertEqual(resp.status_code, status.HTTP_200_OK)

        data = resp.get_json()
        self.assertGreater(len(data), 0)

        for shopcart in data:
            self.assertIn(
                shopcart["user_id"], [1, 2]
            )  # Ensure only these users are returned

    def test_filter_shopcarts_by_created_at_range(self):
        """It should filter shopcarts using created_at range filters (gte, lte)"""

        # ✅ Ensure at least one shopcart exists with a known `created_at`
        self._populate_shopcarts(count=3)
        shopcart = Shopcart.query.first()
        created_date = shopcart.created_at.strftime("%Y-%m-%d")

        # 🔹 Filter shopcarts with created_at >= the known date
        resp = self.client.get(f"/shopcarts?created_at=~gte~{created_date}")
        self.assertEqual(resp.status_code, status.HTTP_200_OK)

        data = resp.get_json()
        self.assertGreater(len(data), 0, "Expected shopcarts but got none")

        # 🔹 Filter shopcarts with created_at <= the known date
        resp = self.client.get(f"/shopcarts?created_at=~lte~{created_date}")
        self.assertEqual(resp.status_code, status.HTTP_200_OK)

        data = resp.get_json()
        self.assertGreater(len(data), 0, "Expected shopcarts but got none")

    def test_filter_shopcarts_no_results(self):
        """It should return an empty list if no shopcarts match the filter"""

        # 🔹 Ensure database is empty
        db.session.query(Shopcart).delete()
        db.session.commit()

        # 🔹 Query for shopcarts that don't exist
        resp = self.client.get("/shopcarts?user_id=9999")
        self.assertEqual(resp.status_code, status.HTTP_200_OK)

        data = resp.get_json()
        self.assertEqual(data, [], "Expected empty list but got data")

    def test_parse_datetime_invalid_format(self):
        """It should raise a ValueError for an invalid date format"""

        # 🔹 Send an invalid date format to trigger the exception
        resp = self.client.get("/shopcarts?created_at=invalid-date")

        # 🔹 Ensure the response is 400 Bad Request
        self.assertEqual(resp.status_code, status.HTTP_400_BAD_REQUEST)

        # 🔹 Verify error message
        data = resp.get_json()
        self.assertIn("error", data)
        self.assertIn("Invalid date format", data["error"])

    def test_apply_filter_invalid_value(self):
        """It should raise a ValueError for an invalid filter value"""
        with self.assertRaises(ValueError) as context:
            apply_filter(Shopcart.price, int, "invalid-number")

        self.assertIn("Invalid filter value", str(context.exception))

    def test_post_user_shopcart_json_decode_error(self):
        """It should handle JSON decoding errors when creating a shopcart"""

        # Ensure user_id=1 exists by creating an entry
        self._populate_shopcarts(count=1, user_id=1)

        # Send malformed JSON to trigger JSONDecodeError
        response = self.client.post(
            "/shopcarts/1", data="{invalid-json}", content_type="application/json"
        )

        # Expect a 400 Bad Request response
        self.assertEqual(response.status_code, status.HTTP_400_BAD_REQUEST)

        data = response.get_json()

        # Verify the response contains "Bad Request" in any form
        self.assertIn("message", data)  # Flask usually includes "message"
        self.assertIn("Bad Request", data["message"])  # Allow partial match

    def test_get_shopcarts_invalid_operator(self):
        """It should return 400 Bad Request for an invalid operator in filtering"""
        resp = self.client.get("/shopcarts?price=~invalid~100")
        self.assertEqual(resp.status_code, status.HTTP_400_BAD_REQUEST)
        data = resp.get_json()
        self.assertIn("error", data)
        self.assertIn("Invalid filter value: ~invalid~100", data["error"])<|MERGE_RESOLUTION|>--- conflicted
+++ resolved
@@ -137,20 +137,6 @@
         data = resp.get_json()
         self.assertEqual(data, [])
 
-<<<<<<< HEAD
-    def test_list_shopcarts_server_error(self):
-        """It should handle server errors gracefully"""
-        self._populate_shopcarts(1)
-
-        with patch(
-            "service.models.Shopcart.all", side_effect=SQLAlchemyError("Database error")
-        ):
-            resp = self.client.get("/shopcarts")
-            self.assertEqual(resp.status_code, status.HTTP_500_INTERNAL_SERVER_ERROR)
-
-            data = resp.get_json()
-            self.assertEqual(data["error"], "Internal Server Error")
-=======
     def test_list_shopcarts_with_price_range(self):
         """It should list shopcarts within a price range"""
 
@@ -271,7 +257,19 @@
         self.assertIn(
             "range_created_at must have two comma-separated values", data["error"]
         )
->>>>>>> 594efa66
+
+    def test_list_shopcarts_server_error(self):
+        """It should handle server errors gracefully"""
+        self._populate_shopcarts(1)
+
+        with patch(
+            "service.models.Shopcart.all", side_effect=SQLAlchemyError("Database error")
+        ):
+            resp = self.client.get("/shopcarts")
+            self.assertEqual(resp.status_code, status.HTTP_500_INTERNAL_SERVER_ERROR)
+
+            data = resp.get_json()
+            self.assertEqual(data["error"], "Internal Server Error")
 
     def test_read_user_shopcart(self):
         """It should get the shopcarts"""
