######################################################################
# Copyright 2016, 2024 John J.
# Rofrano. All Rights Reserved.
#
# Licensed under the Apache License, Version 2.0 (the "License");
# you may not use this file except in compliance with the License.
# You may obtain a copy of the License at
#
# https://www.apache.org/licenses/LICENSE-2.0
#
# Unless required by applicable law or agreed to in writing, software
# distributed under the License is distributed on an "AS IS" BASIS,
# WITHOUT WARRANTIES OR CONDITIONS OF ANY KIND, either express or implied.
# See the License for the specific language governing permissions and
# limitations under the License.
######################################################################

"""
TestYourResourceModel API Service Test Suite
"""

# pylint: disable=duplicate-code
from unittest.mock import patch
from service.common import status
from .test_routes import TestShopcartService

######################################################################
#  T E S T   C A S E S
######################################################################


class TestShopcartGet(TestShopcartService):
    """Test cases for get operations"""

    ######################################################################
    #  T E S T   C A S E S  (existing endpoints)
    ######################################################################
    def test_root_endpoint(self):
        """It should return API data at the root endpoint"""
        response = self.client.get("/")
        self.assertEqual(response.status_code, status.HTTP_200_OK)

        data = response.get_json()
        self.assertIsNotNone(data)

        self.assertEqual(data["name"], "Shopcart REST API Service")
        self.assertEqual(data["version"], "1.0")

        # Validate paths exist
        expected_paths = {
            "/shopcarts": {
                "GET": "Lists all shopcarts grouped by user",
            },
            "/shopcarts/{user_id}": {
                "POST": "Adds an item to a user's shopcart or updates quantity if it already exists",
                "GET": "Retrieves the shopcart with metadata",
                "PUT": "Updates the entire shopcart",
                "DELETE": "Deletes the entire shopcart (all items)",
            },
            "/shopcarts/{user_id}/items": {
                "POST": "Adds a product to a user's shopcart or updates quantity",
                "GET": "Lists all items in the user's shopcart (without metadata)",
            },
            "/shopcarts/{user_id}/items/{item_id}": {
                "GET": "Retrieves a specific item from the user's shopcart",
                "PUT": "Updates a specific item in the shopcart",
                "DELETE": "Removes an item from the shopcart",
            },
        }

        self.assertIn("paths", data)
        self.assertEqual(data["paths"], expected_paths)

    def test_health_endpoint(self):
        """It should return health status"""
        response = self.client.get("/health")
        self.assertEqual(response.status_code, status.HTTP_200_OK)

        data = response.get_json()
        self.assertIsNotNone(data)
        self.assertIn("status", data)
        self.assertEqual(data["status"], "OK")

    def test_list_shopcarts(self):
        """It should list all shopcarts in the database"""
        # Create test data
        shopcarts = self._populate_shopcarts(20)
        # Get the list of all shopcarts
        resp = self.client.get("/shopcarts")
        self.assertEqual(resp.status_code, status.HTTP_200_OK)
        data = resp.get_json()
        # Verify response structure
        self.assertIsInstance(data, list)
        # Verify each shopcart exists in the response
        user_ids = [cart["user_id"] for cart in data]
        for shopcart in shopcarts:
            self.assertIn(shopcart.user_id, user_ids)
            response_cart = next(
                (cart for cart in data if cart["user_id"] == shopcart.user_id), None
            )
            self.assertIsNotNone(
                response_cart,
                f"Shopcart for user {shopcart.user_id} not found in response",
            )
            self.assertIn("items", response_cart)
            self.assertIsInstance(response_cart["items"], list)
            response_item = next(
                (
                    item
                    for item in response_cart["items"]
                    if item["item_id"] == shopcart.item_id
                ),
                None,
            )
            self.assertIsNotNone(
                response_item,
                f"Item {shopcart.item_id} for user {shopcart.user_id} not found in response",
            )
            self.assertEqual(response_item["user_id"], shopcart.user_id)
            self.assertEqual(response_item["item_id"], shopcart.item_id)
            self.assertEqual(response_item["description"], shopcart.description)
            self.assertEqual(response_item["quantity"], shopcart.quantity)
            self.assertAlmostEqual(float(response_item["price"]), float(shopcart.price))
            self.assertIn("created_at", response_item)
            self.assertIn("last_updated", response_item)

    def test_list_empty_shopcarts(self):
        """It should return an empty list when no shopcarts exist"""
        resp = self.client.get("/shopcarts")
        self.assertEqual(resp.status_code, status.HTTP_200_OK)
        data = resp.get_json()
        self.assertEqual(data, [])

<<<<<<< HEAD
    def test_list_shopcarts_with_price_range(self):
        """It should list shopcarts within a price range"""

        # Create 2 entries with price in range
        self._populate_shopcarts(count=2, price=50.00)
        # Create 1 entry with price outside range
        self._populate_shopcarts(count=1, price=80.00)

        resp = self.client.get("/shopcarts?price_range=40,60")
        self.assertEqual(resp.status_code, status.HTTP_200_OK)
        data = resp.get_json()

        expanded_data = []
        for cart in data:
            for item in cart["items"]:
                expanded_data.append(item)
        self.assertEqual(len(expanded_data), 2)
        for item in expanded_data:
            self.assertGreaterEqual(item["price"], 40.0)
            self.assertLessEqual(item["price"], 60.0)

    def test_list_shopcarts_with_qty_range(self):
        """It should list shopcarts within a quantity range"""

        # Create 2 carts inside range, and 1 outside
        self._populate_shopcarts(count=2, quantity=15)
        self._populate_shopcarts(count=1, quantity=30)

        resp = self.client.get("/shopcarts?quantity_range=10,20")
        self.assertEqual(resp.status_code, status.HTTP_200_OK)
        data = resp.get_json()

        expanded_data = []
        for cart in data:
            for item in cart["items"]:
                expanded_data.append(item)

        self.assertEqual(len(expanded_data), 2)
        for item in expanded_data:
            self.assertGreaterEqual(item["quantity"], 10)
            self.assertLessEqual(item["quantity"], 20)

    def test_list_shopcarts_with_date_range(self):
        """It should list shopcarts within a created_at and last_updated date range"""

        before_creation = datetime.now(timezone.utc) - timedelta(minutes=1)
        self._populate_shopcarts(count=1)
        after_creation = datetime.now(timezone.utc) + timedelta(minutes=1)

        range_start = (before_creation - timedelta(days=1)).strftime("%Y-%m-%d")
        range_end = (after_creation + timedelta(days=2)).strftime("%Y-%m-%d")

        resp = self.client.get(f"/shopcarts?created_at_range={range_start},{range_end}")
        self.assertEqual(resp.status_code, status.HTTP_200_OK)
        data = resp.get_json()

        expanded_data = []
        for cart in data:
            for item in cart["items"]:
                expanded_data.append(item)

        self.assertEqual(len(expanded_data), 1)
        created_at = datetime.fromisoformat(expanded_data[0]["created_at"])
        created_at = created_at.replace(tzinfo=timezone.utc)
        self.assertGreaterEqual(created_at, before_creation)
        self.assertLessEqual(created_at, after_creation)

        last_updated = datetime.fromisoformat(expanded_data[0]["last_updated"])
        last_updated = created_at.replace(tzinfo=timezone.utc)
        self.assertGreaterEqual(last_updated, before_creation)
        self.assertLessEqual(last_updated, after_creation)

=======
>>>>>>> 7129e861
    def test_read_user_shopcart(self):
        """It should get the shopcarts"""
        shopcart_user_1 = self._populate_shopcarts(count=3, user_id=1)
        shopcart_user_2 = self._populate_shopcarts(count=1, user_id=2)
        resp = self.client.get("/shopcarts")
        self.assertEqual(resp.status_code, status.HTTP_200_OK)
        data = resp.get_json()
        self.assertIsInstance(data, list)
        expanded_data = []
        for cart in data:
            for item in cart["items"]:
                expanded_data.append(item)
        self.assertEqual(len(expanded_data), 4)
        user_ids = {cart["user_id"] for cart in data}
        self.assertEqual(user_ids, {1, 2})

        # Grab shopcart for user_id = 1
        resp = self.client.get("/shopcarts/1")
        self.assertEqual(resp.status_code, status.HTTP_200_OK)
        user_data = resp.get_json()
        self.assertIsInstance(user_data, list)
        self.assertEqual({cart["user_id"] for cart in user_data}, {1})
        self.assertEqual(len(user_data), 1)
        self.assertEqual(len(user_data[0]["items"]), 3)

        for shopcart in shopcart_user_1:

            response_item = next(
                (
                    item
                    for cart in user_data
                    for item in cart["items"]
                    if item["item_id"] == shopcart.item_id
                ),
                None,
            )
            self.assertIsNotNone(
                response_item,
                f"Item {shopcart.item_id} for user {shopcart.user_id} not found in response",
            )
            self.assertEqual(response_item["user_id"], shopcart.user_id)
            self.assertEqual(response_item["item_id"], shopcart.item_id)
            self.assertEqual(response_item["description"], shopcart.description)
            self.assertEqual(response_item["quantity"], shopcart.quantity)
            self.assertAlmostEqual(float(response_item["price"]), float(shopcart.price))
            self.assertIn("created_at", response_item)
            self.assertIn("last_updated", response_item)

        # Validate for user 2
        resp = self.client.get("/shopcarts/2")
        self.assertEqual(resp.status_code, status.HTTP_200_OK)
        user_data_2 = resp.get_json()
        self.assertIsInstance(user_data_2, list)
        self.assertEqual({cart["user_id"] for cart in user_data_2}, {2})
        self.assertEqual(len(user_data_2), 1)
        self.assertEqual(len(user_data_2[0]["items"]), 1)
        for shopcart in shopcart_user_2:
            response_item = next(
                (
                    item
                    for cart in user_data_2
                    for item in cart["items"]
                    if item["item_id"] == shopcart.item_id
                ),
                None,
            )
            self.assertIsNotNone(
                response_item,
                f"Item {shopcart.item_id} for user {shopcart.user_id} not found in response",
            )
            self.assertEqual(response_item["user_id"], shopcart.user_id)
            self.assertEqual(response_item["item_id"], shopcart.item_id)
            self.assertEqual(response_item["description"], shopcart.description)
            self.assertEqual(response_item["quantity"], shopcart.quantity)
            self.assertAlmostEqual(float(response_item["price"]), float(shopcart.price))
            self.assertIn("created_at", response_item)
            self.assertIn("last_updated", response_item)

    def test_read_empty_user_shopcart(self):
        """It should return an empty list if a user does not have any items"""
        self._populate_shopcarts(count=3, user_id=1)
        resp = self.client.get("/shopcarts")
        self.assertEqual(resp.status_code, status.HTTP_200_OK)
        data = resp.get_json()
        self.assertIsInstance(data, list)
        expanded_data = []
        for cart in data:
            for item in cart["items"]:
                expanded_data.append(item)
        self.assertEqual(len(expanded_data), 3)
        user_ids = {cart["user_id"] for cart in data}
        self.assertEqual(user_ids, {1})

        # Grab shopcart for user_id = 2
        resp = self.client.get("/shopcarts/2")
        self.assertEqual(resp.status_code, status.HTTP_404_NOT_FOUND)

    def test_read_user_shopcart_server_error(self):
        """Read by user_id should handle server errors gracefully"""
        self._populate_shopcarts(count=1, user_id=1)
        with patch(
            "service.models.Shopcart.find_by_user_id",
            side_effect=Exception("Database error"),
        ):
            resp = self.client.get("/shopcarts/1")
            self.assertEqual(resp.status_code, status.HTTP_500_INTERNAL_SERVER_ERROR)
            data = resp.get_json()
            self.assertIn("error", data)
            self.assertEqual(data["error"], "Internal server error: Database error")
            expected_error = "Internal server error: Database error"
            self.assertEqual(data["error"], expected_error)

    def test_get_user_shopcart_items(self):
        """It should get all items in a user's shopcart"""
        # Create test data for user 1
        shopcart_items = self._populate_shopcarts(count=3, user_id=1)

        # Get items for user 1
        resp = self.client.get("/shopcarts/1/items")

        # Check response
        self.assertEqual(resp.status_code, status.HTTP_200_OK)
        data = resp.get_json()

        # Verify response structure and content
        self.assertIsInstance(data, list)
        expanded_data = []
        for shopcart in data:
            for item in shopcart["items"]:
                expanded_data.append(item)
        self.assertEqual(len(expanded_data), 3)

        # Verify each item exists in the response
        self.assertIsInstance(data, list)
        self.assertEqual({cart["user_id"] for cart in data}, {1})
        self.assertEqual(len(data), 1)
        self.assertEqual(len(data[0]["items"]), 3)

        for shopcart in shopcart_items:

            response_item = next(
                (
                    item
                    for cart in data
                    for item in cart["items"]
                    if item["item_id"] == shopcart.item_id
                ),
                None,
            )

            # Ensure the item exists in the response
            self.assertIsNotNone(
                response_item,
                f"Item {shopcart.item_id} for user {shopcart.user_id} not found in response",
            )

            # Validate the details of the item match
            self.assertEqual(response_item["user_id"], shopcart.user_id)
            self.assertEqual(response_item["item_id"], shopcart.item_id)
            self.assertEqual(response_item["description"], shopcart.description)
            self.assertEqual(response_item["quantity"], shopcart.quantity)
            self.assertAlmostEqual(float(response_item["price"]), float(shopcart.price))

            # Ensure timestamps exist
            self.assertNotIn("created_at", response_item)
            self.assertNotIn("last_updated", response_item)

    def test_get_empty_user_shopcart_items(self):
        """It should return an 404 when a user has no items"""
        # Create test data for user 2 (to make sure DB works)
        self._populate_shopcarts(count=1, user_id=2)

        # Get items for user 1 (who has no items)
        resp = self.client.get("/shopcarts/1/items")

        # Check response
        self.assertEqual(resp.status_code, status.HTTP_404_NOT_FOUND)

    def test_get_user_shopcart_items_server_error(self):
        """It should handle server errors gracefully when getting items"""
        # Create some test data to make sure the database is working initially
        self._populate_shopcarts(count=1, user_id=1)

        # Mock the database query to raise an exception with a specific message
        with patch(
            "service.models.Shopcart.find_by_user_id",
            side_effect=Exception("Database error"),
        ):
            resp = self.client.get("/shopcarts/1/items")

            # Verify the status code is 500 (Internal Server Error)
            self.assertEqual(resp.status_code, status.HTTP_500_INTERNAL_SERVER_ERROR)

            # Verify the response contains an error message with the exact format
            data = resp.get_json()
            self.assertIn("error", data)
            self.assertEqual(data["error"], "Internal server error: Database error")

    ######################################################################
    #  Get Cart Item Testcase
    ######################################################################

    def test_get_cart_item(self):
        """It should get a specific item from a user's shopcart"""
        user_id = 1
        # Create test data
        shopcarts = self._populate_shopcarts(count=3, user_id=user_id)
        item_id = shopcarts[0].item_id

        # Get the specific item
        response = self.client.get(f"/shopcarts/{user_id}/items/{item_id}")
        self.assertEqual(response.status_code, status.HTTP_200_OK)

        # Check the response data
        data = response.get_json()
        self.assertEqual(data["user_id"], user_id)
        self.assertEqual(data["item_id"], item_id)
        self.assertEqual(data["description"], shopcarts[0].description)
        self.assertEqual(data["quantity"], shopcarts[0].quantity)
        self.assertAlmostEqual(float(data["price"]), float(shopcarts[0].price))
        self.assertIn("created_at", data)
        self.assertIn("last_updated", data)

    def test_get_cart_item_not_found(self):
        """It should return 404 when trying to get a non-existent item from a shopcart"""
        user_id = 1
        # Create some items for the user (to ensure the user exists)
        self._populate_shopcarts(count=1, user_id=user_id)

        # Try to get a non-existent item
        non_existent_item_id = 9999
        response = self.client.get(f"/shopcarts/{user_id}/items/{non_existent_item_id}")

        # Verify it returns a 404 Not Found
        self.assertEqual(response.status_code, status.HTTP_404_NOT_FOUND)
        data = response.get_json()
        self.assertIn("error", data)
        self.assertIn(f"Item {non_existent_item_id} not found", data["error"])

    def test_get_cart_item_non_existent_user(self):
        """It should return 404 when trying to get an item for a non-existent user"""
        # Try to get an item for a user that doesn't exist
        non_existent_user_id = 9999
        response = self.client.get(f"/shopcarts/{non_existent_user_id}/items/1")

        # Verify it returns a 404 Not Found
        self.assertEqual(response.status_code, status.HTTP_404_NOT_FOUND)
        data = response.get_json()
        self.assertIn("error", data)

    def test_get_cart_item_server_error(self):
        """It should handle server errors gracefully when getting a specific item"""
        user_id = 1
        item_id = 1
        # Create some test data to make sure the database is working initially
        self._populate_shopcarts(count=1, user_id=user_id)

        # Mock the database query to raise an exception with a specific message
        with patch(
            "service.models.Shopcart.find", side_effect=Exception("Database error")
        ):
            response = self.client.get(f"/shopcarts/{user_id}/items/{item_id}")

            # Verify the status code is 500 (Internal Server Error)
            self.assertEqual(
                response.status_code, status.HTTP_500_INTERNAL_SERVER_ERROR
            )

            # Verify the response contains an error message
            data = response.get_json()
            self.assertIn("error", data)
            self.assertEqual(data["error"], "Internal server error: Database error")

    def test_list_shopcarts_with_invalid_range_filters(self):
        """It should return 400 for malformed or invalid range filters"""

        # Only one value (triggers: len(parts) != 2)
        resp = self.client.get("/shopcarts?price_range=100")
        self.assertEqual(resp.status_code, status.HTTP_400_BAD_REQUEST)
        data = resp.get_json()
        self.assertIn("expected start,end", data["error"])

        # Bad type (triggers: cast_func fails → ValueError)
        resp = self.client.get("/shopcarts?quantity_range=abc,10")
        self.assertEqual(resp.status_code, status.HTTP_400_BAD_REQUEST)
        data = resp.get_json()
        self.assertIn("Invalid value for quantity", data["error"])

        # Reversed range (triggers: min > max check)
        resp = self.client.get("/shopcarts?user_id_range=10,2")
        self.assertEqual(resp.status_code, status.HTTP_400_BAD_REQUEST)
        data = resp.get_json()
        self.assertIn("min value cannot be greater", data["error"])<|MERGE_RESOLUTION|>--- conflicted
+++ resolved
@@ -131,7 +131,7 @@
         data = resp.get_json()
         self.assertEqual(data, [])
 
-<<<<<<< HEAD
+
     def test_list_shopcarts_with_price_range(self):
         """It should list shopcarts within a price range"""
 
@@ -204,8 +204,7 @@
         self.assertGreaterEqual(last_updated, before_creation)
         self.assertLessEqual(last_updated, after_creation)
 
-=======
->>>>>>> 7129e861
+
     def test_read_user_shopcart(self):
         """It should get the shopcarts"""
         shopcart_user_1 = self._populate_shopcarts(count=3, user_id=1)
