--- conflicted
+++ resolved
@@ -182,7 +182,6 @@
         items = data[0]["items"]
         self.assertEqual(len(items), 3)
 
-<<<<<<< HEAD
     def test_apply_range_filters_no_filters(self):
         """It should return all shopcart items when no range filters are provided."""
         # Populate shopcart for user 1
@@ -249,207 +248,14 @@
         self._populate_shopcarts(count=2, user_id=1, price=50.00)
         # Send an invalid range filter with only one value for price
         resp = self.client.get("/shopcarts/1?range_price=40")
-=======
-    def test_list_shopcarts_with_price_range(self):
-        """It should list shopcarts within a price range"""
-
-        # Create 2 entries with price in range
-        self._populate_shopcarts(count=2, price=50.00)
-        # Create 1 entry with price outside range
-        self._populate_shopcarts(count=1, price=80.00)
-
-        resp = self.client.get("/shopcarts?range_price=40,60")
-        self.assertEqual(resp.status_code, status.HTTP_200_OK)
-        data = resp.get_json()
-
-        expanded_data = []
-        for cart in data:
-            for item in cart["items"]:
-                expanded_data.append(item)
-        self.assertEqual(len(expanded_data), 2)
-        for item in expanded_data:
-            self.assertGreaterEqual(item["price"], 40.0)
-            self.assertLessEqual(item["price"], 60.0)
-
-    def test_list_shopcarts_with_qty_range(self):
-        """It should list shopcarts within a quantity range"""
-
-        # Create 2 carts inside range, and 1 outside
-        self._populate_shopcarts(count=2, quantity=15)
-        self._populate_shopcarts(count=1, quantity=30)
-
-        resp = self.client.get("/shopcarts?range_qty=10,20")
-        self.assertEqual(resp.status_code, status.HTTP_200_OK)
-        data = resp.get_json()
-
-        expanded_data = []
-        for cart in data:
-            for item in cart["items"]:
-                expanded_data.append(item)
-
-        self.assertEqual(len(expanded_data), 2)
-        for item in expanded_data:
-            self.assertGreaterEqual(item["quantity"], 10)
-            self.assertLessEqual(item["quantity"], 20)
-
-    def test_list_shopcarts_with_date_range(self):
-        """It should list shopcarts within a created_at and last_updated date range"""
-
-        before_creation = datetime.now(timezone.utc) - timedelta(minutes=1)
-        self._populate_shopcarts(count=1)
-        after_creation = datetime.now(timezone.utc) + timedelta(minutes=1)
-
-        range_start = (before_creation - timedelta(days=1)).strftime("%Y-%m-%d")
-        range_end = (after_creation + timedelta(days=1)).strftime("%Y-%m-%d")
-
-        resp = self.client.get(f"/shopcarts?range_created_at={range_start},{range_end}")
-        self.assertEqual(resp.status_code, status.HTTP_200_OK)
-        data = resp.get_json()
-
-        expanded_data = []
-        for cart in data:
-            for item in cart["items"]:
-                expanded_data.append(item)
-
-        self.assertEqual(len(expanded_data), 1)
-        created_at = datetime.fromisoformat(expanded_data[0]["created_at"])
-        created_at = created_at.replace(tzinfo=timezone.utc)
-        self.assertGreaterEqual(created_at, before_creation)
-        self.assertLessEqual(created_at, after_creation)
-
-        # For logic here, it's hard to manually change last_updated (automatically updated), since we only added a product
-        # last_updated = created_at time, so we can check before_creation and after_creation for last updated
-        last_updated = datetime.fromisoformat(expanded_data[0]["last_updated"])
-        last_updated = created_at.replace(tzinfo=timezone.utc)
-        self.assertGreaterEqual(last_updated, before_creation)
-        self.assertLessEqual(last_updated, after_creation)
-
-    def test_list_shopcarts_combined_filters(self):
-        """It should list shopcarts matching multiple filters"""
-
-        self._populate_shopcarts(count=2, price=75.0, quantity=25)
-        self._populate_shopcarts(count=1, price=200.0, quantity=100)
-
-        resp = self.client.get("/shopcarts?range_price=70,80&range_qty=20,30")
-        self.assertEqual(resp.status_code, status.HTTP_200_OK)
-        data = resp.get_json()
-
-        expanded_data = []
-        for cart in data:
-            for item in cart["items"]:
-                expanded_data.append(item)
-
-        self.assertEqual(len(expanded_data), 2)
-        for item in expanded_data:
-            self.assertGreaterEqual(item["price"], 70.0)
-            self.assertLessEqual(item["price"], 80.0)
-            self.assertGreaterEqual(item["quantity"], 20)
-            self.assertLessEqual(item["quantity"], 30)
-
-    def test_list_shopcarts_with_bad_range(self):
-        """It should return 400 when only one value is provided for the range"""
-
-        self._populate_shopcarts(count=2, price=50.00)
-
-        resp = self.client.get("/shopcarts?range_price=40")
->>>>>>> 7129e861
         self.assertEqual(resp.status_code, status.HTTP_400_BAD_REQUEST)
         data = resp.get_json()
         self.assertIn("error", data)
         self.assertIn("range_price must have two comma-separated values", data["error"])
 
-<<<<<<< HEAD
         # Also test for quantity
         resp = self.client.get("/shopcarts/1?range_qty=10")
         self.assertEqual(resp.status_code, status.HTTP_400_BAD_REQUEST)
         data = resp.get_json()
         self.assertIn("error", data)
-        self.assertIn("range_qty must have two comma-separated values", data["error"])
-=======
-        resp = self.client.get("/shopcarts?range_qty=10")
-        self.assertEqual(resp.status_code, status.HTTP_400_BAD_REQUEST)
-        data = resp.get_json()
-        self.assertIn("error", data)
-        self.assertIn("range_qty must have two comma-separated values", data["error"])
-
-        resp = self.client.get("/shopcarts?range_created_at=01-01-2020")
-        self.assertEqual(resp.status_code, status.HTTP_400_BAD_REQUEST)
-        data = resp.get_json()
-        self.assertIn("error", data)
-        self.assertIn(
-            "range_created_at must have two comma-separated values", data["error"]
-        )
-
-    def test_list_shopcarts_with_max_min_price(self):
-        """It should list shopcarts within a price max and min"""
-
-        # Create 2 entries with price in range
-        self._populate_shopcarts(count=2, price=50.00)
-        # Create 1 entry with price outside range
-        self._populate_shopcarts(count=1, price=80.00)
-        # Check max
-        resp = self.client.get("/shopcarts?max-price=60")
-        self.assertEqual(resp.status_code, status.HTTP_200_OK)
-        data = resp.get_json()
-        expanded_data = []
-        for cart in data:
-            for item in cart["items"]:
-                expanded_data.append(item)
-        self.assertEqual(len(expanded_data), 2)
-        for item in expanded_data:
-            self.assertLessEqual(item["price"], 60.0)
-        # Check min
-        resp = self.client.get("/shopcarts?min-price=70")
-        self.assertEqual(resp.status_code, status.HTTP_200_OK)
-        data = resp.get_json()
-        expanded_data = []
-        for cart in data:
-            for item in cart["items"]:
-                expanded_data.append(item)
-        self.assertEqual(len(expanded_data), 1)
-        for item in expanded_data:
-            self.assertGreaterEqual(item["price"], 70.0)
-
-        # Check range:
-        resp = self.client.get("/shopcarts?max-price=70&min-price=50")
-        self.assertEqual(resp.status_code, status.HTTP_200_OK)
-        data = resp.get_json()
-        expanded_data = []
-        for cart in data:
-            for item in cart["items"]:
-                expanded_data.append(item)
-        self.assertEqual(len(expanded_data), 2)
-        for item in expanded_data:
-            self.assertLessEqual(item["price"], 70.0)
-            self.assertGreaterEqual(item["price"], 50.0)
-
-    def test_list_shopcarts_with_bad_max_min_price(self):
-        """It should return errors with bad max and min price"""
-
-        # Create 2 entries with price in range
-        self._populate_shopcarts(count=2, price=50.00)
-        # Create 1 entry with price outside range
-        self._populate_shopcarts(count=1, price=80.00)
-
-        resp = self.client.get("/shopcarts?max-price=70&range_price=2,10")
-        self.assertEqual(resp.status_code, status.HTTP_400_BAD_REQUEST)
-        data = resp.get_json()
-        self.assertIn("error", data)
-        self.assertIn(
-            "Passed in both range_price and max_price/min_price query", data["error"]
-        )
-
-        resp = self.client.get("/shopcarts?min-price=70&range_price=2,10")
-        self.assertEqual(resp.status_code, status.HTTP_400_BAD_REQUEST)
-        data = resp.get_json()
-        self.assertIn("error", data)
-        self.assertIn(
-            "Passed in both range_price and max_price/min_price query", data["error"]
-        )
-
-        resp = self.client.get("/shopcarts?min-price=70&max-price=20")
-        self.assertEqual(resp.status_code, status.HTTP_400_BAD_REQUEST)
-        data = resp.get_json()
-        self.assertIn("error", data)
-        self.assertIn("Min price larger than max price", data["error"])
->>>>>>> 7129e861
+        self.assertIn("range_qty must have two comma-separated values", data["error"])