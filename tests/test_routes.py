--- conflicted
+++ resolved
@@ -443,7 +443,6 @@
             expected_error = "Internal server error: Database error"
             self.assertEqual(data["error"], expected_error)
 
-<<<<<<< HEAD
     def test_update_shopcart_success(self):
         """It should update the quantity of multiple items in an existing shop cart"""
         user_id = 1
@@ -487,7 +486,7 @@
         self.assertEqual(response.status_code, status.HTTP_400_BAD_REQUEST)
         data = response.get_json()
         self.assertIn("Error", data)
-=======
+
     def test_get_user_shopcart_items(self):
         """It should get all items in a user's shopcart"""
         # Create test data for user 1
@@ -551,5 +550,4 @@
             # Verify the response contains an error message with the exact format
             data = resp.get_json()
             self.assertIn("error", data)
-            self.assertEqual(data["error"], "Internal server error: Database error")
->>>>>>> d52bcf02
+            self.assertEqual(data["error"], "Internal server error: Database error")