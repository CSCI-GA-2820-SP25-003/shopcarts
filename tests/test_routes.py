--- conflicted
+++ resolved
@@ -654,468 +654,4 @@
             # Verify the response contains an error message with the exact format
             data = resp.get_json()
             self.assertIn("error", data)
-            self.assertEqual(data["error"], "Internal server error: Database error")
-
-<<<<<<< HEAD
-    def test_delete_shopcart_item(self):
-        """It should delete a specific item from a user's shopping cart"""
-        # Create a user with multiple items in their cart
-        shopcarts = self._populate_shopcarts(count=3, user_id=1)
-        item_to_delete = shopcarts[0]
-        
-        # Delete one item
-        resp = self.client.delete(f"/shopcarts/1/items/{item_to_delete.item_id}")
-        
-        # Check the response contains the updated cart
-        self.assertEqual(resp.status_code, status.HTTP_200_OK)
-        updated_cart = resp.get_json()
-        self.assertEqual(len(updated_cart), 2)  # One less item now
-        
-        # Verify the deleted item is not in the response
-        item_ids = [item["item_id"] for item in updated_cart]
-        self.assertNotIn(item_to_delete.item_id, item_ids)
-
-    def test_delete_shopcart_item_server_error(self):
-        """It should handle server errors gracefully when deleting items"""
-        # Create some test data to make sure the database is working initially
-        shopcart = self._populate_shopcarts(count=1, user_id=1)[0]
-        
-        # Mock the database find method to raise an exception with a specific message
-        with patch(
-            "service.models.Shopcart.find", 
-            side_effect=Exception("Database error")
-        ):
-            resp = self.client.delete(f"/shopcarts/1/items/{shopcart.item_id}")
-            
-            # Verify the status code is 500 (Internal Server Error)
-            self.assertEqual(resp.status_code, status.HTTP_500_INTERNAL_SERVER_ERROR)
-            
-            # Verify the response contains an error message with the exact format
-            data = resp.get_json()
-            self.assertIn("error", data)
-            self.assertEqual(data["error"], "Internal server error: Database error")
-
-    def test_delete_nonexistent_item(self):
-        """It should return a 404 error when trying to delete an item that doesn't exist"""
-        # Create some items for a user
-        self._populate_shopcarts(count=1, user_id=1)
-        
-        # Try to delete an item that doesn't exist
-        resp = self.client.delete(f"/shopcarts/1/items/99999")
-        
-        # Verify response
-        self.assertEqual(resp.status_code, status.HTTP_404_NOT_FOUND)
-        data = resp.get_json()
-        self.assertIn("error", data)
-
-    def test_delete_last_item(self):
-        """It should leave an empty cart when deleting the last item"""
-        # Create a user with only one item
-        shopcart = self._populate_shopcarts(count=1, user_id=1)[0]
-        
-        # Delete the only item
-        resp = self.client.delete(f"/shopcarts/1/items/{shopcart.item_id}")
-        
-        # Verify response
-        self.assertEqual(resp.status_code, status.HTTP_200_OK)
-        data = resp.get_json()
-        self.assertEqual(len(data), 0)
-=======
-    def test_update_cart_item_success(self):
-        """It should update a specific item in a user's shopcart"""
-        user_id = 1
-        # Pre-populate the cart with one item using the helper method
-        shopcarts = self._populate_shopcarts(count=1, user_id=user_id)
-        item_id = shopcarts[0].item_id
-
-        update_item = {"quantity": 4}
-        response = self.client.put(
-            f"/shopcarts/{user_id}/items/{item_id}", json=update_item
-        )
-        self.assertEqual(response.status_code, status.HTTP_200_OK)
-        data = response.get_json()
-        self.assertEqual(data["quantity"], 4)
-        self.assertEqual(data["item_id"], item_id)
-        self.assertEqual(data["user_id"], user_id)
-
-    def test_update_cart_item_remove(self):
-        """It should remove the item if the quantity is set to 0"""
-        user_id = 1
-        # Pre-populate the cart with one item.
-        shopcarts = self._populate_shopcarts(count=1, user_id=user_id)
-        item_id = shopcarts[0].item_id
-
-        update_item = {"quantity": 0}
-        response = self.client.put(
-            f"/shopcarts/{user_id}/items/{item_id}", json=update_item
-        )
-        self.assertEqual(response.status_code, status.HTTP_200_OK)
-        data = response.get_json()
-        # Confirm that item was removed
-        self.assertIn("message", data)
-        self.assertEqual(data["message"], f"Item {item_id} removed from cart")
-
-    def test_update_cart_item_not_found(self):
-        """It should return a 404 error if the item does not exist in the user's shopcart"""
-        user_id = 1
-        # Ensure there is at least one item in the cart so the cart exists.
-        self._populate_shopcarts(count=1, user_id=user_id)
-        item_id = 203
-        update_item = {"quantity": 3}
-        response = self.client.put(
-            f"/shopcarts/{user_id}/items/{item_id}", json=update_item
-        )
-        self.assertEqual(response.status_code, status.HTTP_404_NOT_FOUND)
-        data = response.get_json()
-        self.assertIn("error", data)
-
-    def test_update_cart_item_invalid_input(self):
-        """It should return a 400 error if the quantity is negative."""
-        user_id = 1
-        shopcarts = self._populate_shopcarts(count=1, user_id=user_id)
-        item_id = shopcarts[0].item_id
-        update_item = {"quantity": -1}
-        response = self.client.put(
-            f"/shopcarts/{user_id}/items/{item_id}", json=update_item
-        )
-        self.assertEqual(response.status_code, status.HTTP_400_BAD_REQUEST)
-        data = response.get_json()
-        self.assertIn("error", data)
-
-    def test_update_cart_item_missing_payload(self):
-        """It should return a 400 error if no JSON is provided."""
-        user_id = 1
-        shopcarts = self._populate_shopcarts(count=1, user_id=user_id)
-        item_id = shopcarts[0].item_id
-        response = self.client.put(f"/shopcarts/{user_id}/items/{item_id}", json={})
-        self.assertEqual(response.status_code, status.HTTP_400_BAD_REQUEST)
-        data = response.get_json()
-        self.assertIn("error", data)
-
-    ######################################################################
-    #  Add Product to Cart Testcase
-    ######################################################################
-
-    def test_add_product_to_empty_cart(self):
-        """It should add a product to an empty cart if the product is valid."""
-        user_id = 1
-        payload = mock_product(product_id=111, stock=10, price=9.99, quantity=2)
-        response = self.client.post(f"/shopcarts/{user_id}/items", json=payload)
-        self.assertEqual(response.status_code, status.HTTP_201_CREATED)
-
-        expected_url = f"http://localhost/shopcarts/{user_id}"
-        self.assertIn("Location", response.headers)
-        self.assertEqual(response.headers["Location"], expected_url)
-
-        data = response.get_json()
-        self.assertEqual(len(data), 1)
-        self.assertEqual(data[0]["user_id"], user_id)
-        self.assertEqual(data[0]["item_id"], 111)
-        self.assertEqual(data[0]["quantity"], 2)
-        self.assertAlmostEqual(data[0]["price"], 9.99, places=2)
-
-    def test_add_existing_product_updates_quantity(self):
-        """It should update quantity if the product is already in the cart."""
-        user_id = 1
-        # First add the product
-        payload1 = mock_product(product_id=111, stock=10, quantity=2)
-        response = self.client.post(f"/shopcarts/{user_id}/items", json=payload1)
-
-        expected_url = f"http://localhost/shopcarts/{user_id}"
-        self.assertIn("Location", response.headers)
-        self.assertEqual(response.headers["Location"], expected_url)
-
-        # Add the same product again
-        payload2 = mock_product(product_id=111, stock=10, quantity=3)
-        response = self.client.post(f"/shopcarts/{user_id}/items", json=payload2)
-        self.assertEqual(response.status_code, status.HTTP_201_CREATED)
-
-        expected_url = f"http://localhost/shopcarts/{user_id}"
-        self.assertIn("Location", response.headers)
-        self.assertEqual(response.headers["Location"], expected_url)
-
-        data = response.get_json()
-        # Quantity should now be 2 + 3 = 5
-        self.assertEqual(len(data), 1)
-        self.assertEqual(data[0]["quantity"], 5)
-
-    def test_add_multiple_distinct_products(self):
-        """It should add multiple distinct products to the same cart."""
-        user_id = 1
-        # Add first product
-        payload1 = mock_product(product_id=111, stock=10, quantity=2)
-        self.client.post(f"/shopcarts/{user_id}/items", json=payload1)
-
-        # Add second product
-        payload2 = mock_product(product_id=222, stock=5, quantity=1)
-        response = self.client.post(f"/shopcarts/{user_id}/items", json=payload2)
-        self.assertEqual(response.status_code, status.HTTP_201_CREATED)
-
-        data = response.get_json()
-        self.assertEqual(len(data), 2)
-        item_ids = [item["item_id"] for item in data]
-        self.assertIn(111, item_ids)
-        self.assertIn(222, item_ids)
-
-    def test_add_item_out_of_stock(self):
-        """It should return a 400 error if the product is out of stock."""
-        user_id = 1
-        payload = mock_product(product_id=111, stock=0, quantity=1)
-        response = self.client.post(f"/shopcarts/{user_id}/items", json=payload)
-        self.assertEqual(response.status_code, status.HTTP_400_BAD_REQUEST)
-
-        data = response.get_json()
-        self.assertIn("error", data)
-        self.assertEqual(data["error"], "Product is out of stock")
-
-    def test_add_item_exceeds_stock(self):
-        """It should return a 400 error if quantity exceeds available stock."""
-        user_id = 1
-        payload = mock_product(product_id=111, stock=5, quantity=6)
-        response = self.client.post(f"/shopcarts/{user_id}/items", json=payload)
-        self.assertEqual(response.status_code, status.HTTP_400_BAD_REQUEST)
-
-        data = response.get_json()
-        self.assertIn("error", data)
-        self.assertIn("Only 5 units are available", data["error"])
-
-    def test_add_item_exceeds_purchase_limit(self):
-        """It should return a 400 error if quantity exceeds the product's purchase limit."""
-        user_id = 1
-        payload = mock_product(product_id=111, stock=10, purchase_limit=3, quantity=4)
-        response = self.client.post(f"/shopcarts/{user_id}/items", json=payload)
-        self.assertEqual(response.status_code, status.HTTP_400_BAD_REQUEST)
-
-        data = response.get_json()
-        self.assertIn("error", data)
-        self.assertIn("Cannot exceed purchase limit of 3", data["error"])
-
-    def test_add_item_missing_fields(self):
-        """It should return a 400 error if required fields are missing."""
-        user_id = 1
-        # Missing 'product_id'
-        payload = {
-            # "product_id": 111,  # intentionally omitted
-            "stock": 10,
-            "price": 9.99,
-            "quantity": 2,
-        }
-        response = self.client.post(f"/shopcarts/{user_id}/items", json=payload)
-        self.assertEqual(response.status_code, status.HTTP_400_BAD_REQUEST)
-        data = response.get_json()
-        self.assertIn("error", data)
-        self.assertIn("Invalid input", data["error"])
-
-    def test_add_product_no_payload(self):
-        """It should return a 400 error when no JSON payload is provided"""
-        user_id = 1
-        # Send request with no JSON data
-        response = self.client.post(f"/shopcarts/{user_id}/items", json={})
-        self.assertEqual(response.status_code, status.HTTP_400_BAD_REQUEST)
-        data = response.get_json()
-        self.assertIn("error", data)
-        self.assertEqual(data["error"], "Missing JSON payload")
-
-    def test_add_product_exceeds_stock_when_combined(self):
-        """It should return a 400 error if adding more would exceed available stock"""
-        user_id = 1
-        # First add 3 units of product 111 (with stock of 5)
-        initial_payload = mock_product(product_id=111, stock=5, quantity=3)
-        self.client.post(f"/shopcarts/{user_id}/items", json=initial_payload)
-
-        # Then try to add 3 more units (3 + 3 > 5 stock)
-        additional_payload = mock_product(product_id=111, stock=5, quantity=3)
-        response = self.client.post(
-            f"/shopcarts/{user_id}/items", json=additional_payload
-        )
-
-        self.assertEqual(response.status_code, status.HTTP_400_BAD_REQUEST)
-        data = response.get_json()
-        self.assertIn("error", data)
-        self.assertEqual(data["error"], "Only 5 units are available")
-
-    def test_add_product_exceeds_purchase_limit_when_combined(self):
-        """It should return a 400 error if adding more would exceed purchase limit"""
-        user_id = 1
-        # First add 2 units of product 111 (with purchase limit of 3)
-        initial_payload = mock_product(
-            product_id=111, stock=10, purchase_limit=3, quantity=2
-        )
-        self.client.post(f"/shopcarts/{user_id}/items", json=initial_payload)
-
-        # Then try to add 2 more units (2 + 2 > 3 purchase limit)
-        additional_payload = mock_product(
-            product_id=111, stock=10, purchase_limit=3, quantity=2
-        )
-        response = self.client.post(
-            f"/shopcarts/{user_id}/items", json=additional_payload
-        )
-
-        self.assertEqual(response.status_code, status.HTTP_400_BAD_REQUEST)
-        data = response.get_json()
-        self.assertIn("error", data)
-        self.assertEqual(data["error"], "Cannot exceed purchase limit of 3")
-
-    def test_add_product_update_exception(self):
-        """It should handle exceptions during cart item update"""
-        user_id = 1
-        # First add an item to the cart
-        initial_payload = mock_product(product_id=111, stock=10, quantity=1)
-        self.client.post(f"/shopcarts/{user_id}/items", json=initial_payload)
-
-        # Now try to add more of the same item, but mock an exception during update
-        with patch(
-            "service.models.Shopcart.update", side_effect=Exception("Update error")
-        ):
-            additional_payload = mock_product(product_id=111, stock=10, quantity=1)
-            response = self.client.post(
-                f"/shopcarts/{user_id}/items", json=additional_payload
-            )
-
-            self.assertEqual(response.status_code, status.HTTP_400_BAD_REQUEST)
-            data = response.get_json()
-            self.assertIn("error", data)
-            self.assertEqual(data["error"], "Update error")
-
-    def test_add_product_create_exception(self):
-        """It should handle exceptions during cart item creation"""
-        user_id = 1
-        # Try to add a new item, but mock an exception during creation
-        with patch(
-            "service.models.Shopcart.create", side_effect=Exception("Create error")
-        ):
-            payload = mock_product(product_id=111, stock=10, quantity=1)
-            response = self.client.post(f"/shopcarts/{user_id}/items", json=payload)
-
-            self.assertEqual(response.status_code, status.HTTP_400_BAD_REQUEST)
-            data = response.get_json()
-            self.assertIn("error", data)
-            self.assertEqual(data["error"], "Create error")
-
-    ######################################################################
-    #  Get Cart Item Testcase
-    ######################################################################
-
-    def test_get_cart_item(self):
-        """It should get a specific item from a user's shopcart"""
-        user_id = 1
-        # Create test data
-        shopcarts = self._populate_shopcarts(count=3, user_id=user_id)
-        item_id = shopcarts[0].item_id
-
-        # Get the specific item
-        response = self.client.get(f"/shopcarts/{user_id}/items/{item_id}")
-        self.assertEqual(response.status_code, status.HTTP_200_OK)
-
-        # Check the response data
-        data = response.get_json()
-        self.assertEqual(data["user_id"], user_id)
-        self.assertEqual(data["item_id"], item_id)
-        self.assertEqual(data["description"], shopcarts[0].description)
-        self.assertEqual(data["quantity"], shopcarts[0].quantity)
-        self.assertAlmostEqual(float(data["price"]), float(shopcarts[0].price))
-        self.assertIn("created_at", data)
-        self.assertIn("last_updated", data)
-
-    def test_get_cart_item_not_found(self):
-        """It should return 404 when trying to get a non-existent item from a shopcart"""
-        user_id = 1
-        # Create some items for the user (to ensure the user exists)
-        self._populate_shopcarts(count=1, user_id=user_id)
-
-        # Try to get a non-existent item
-        non_existent_item_id = 9999
-        response = self.client.get(f"/shopcarts/{user_id}/items/{non_existent_item_id}")
-
-        # Verify it returns a 404 Not Found
-        self.assertEqual(response.status_code, status.HTTP_404_NOT_FOUND)
-        data = response.get_json()
-        self.assertIn("error", data)
-        self.assertIn(f"Item {non_existent_item_id} not found", data["error"])
-
-    def test_get_cart_item_non_existent_user(self):
-        """It should return 404 when trying to get an item for a non-existent user"""
-        # Try to get an item for a user that doesn't exist
-        non_existent_user_id = 9999
-        response = self.client.get(f"/shopcarts/{non_existent_user_id}/items/1")
-
-        # Verify it returns a 404 Not Found
-        self.assertEqual(response.status_code, status.HTTP_404_NOT_FOUND)
-        data = response.get_json()
-        self.assertIn("error", data)
-
-    def test_get_cart_item_server_error(self):
-        """It should handle server errors gracefully when getting a specific item"""
-        user_id = 1
-        item_id = 1
-        # Create some test data to make sure the database is working initially
-        self._populate_shopcarts(count=1, user_id=user_id)
-
-        # Mock the database query to raise an exception with a specific message
-        with patch(
-            "service.models.Shopcart.find", side_effect=Exception("Database error")
-        ):
-            response = self.client.get(f"/shopcarts/{user_id}/items/{item_id}")
-
-            # Verify the status code is 500 (Internal Server Error)
-            self.assertEqual(
-                response.status_code, status.HTTP_500_INTERNAL_SERVER_ERROR
-            )
-
-            # Verify the response contains an error message
-            data = response.get_json()
-            self.assertIn("error", data)
-            self.assertEqual(data["error"], "Internal server error: Database error")
-
-    ######################################################################
-    #  Delete Shopcart Testcase
-    ######################################################################
-
-    def test_delete_shopcart(self):
-        """It should delete an entire shopcart for a user"""
-        user_id = 1
-        # Create test data
-        self._populate_shopcarts(count=3, user_id=user_id)
-
-        # Send delete request
-        response = self.client.delete(f"/shopcarts/{user_id}")
-        self.assertEqual(response.status_code, status.HTTP_204_NO_CONTENT)
-        self.assertEqual(len(response.data), 0)
-
-        # Verify the shopcart is deleted by trying to get it
-        get_response = self.client.get(f"/shopcarts/{user_id}")
-        self.assertEqual(get_response.status_code, status.HTTP_404_NOT_FOUND)
-
-    def test_delete_non_existing_shopcart(self):
-        """It should return 204 even when deleting a non-existent shopcart"""
-        # Try to delete a shopcart for a user that doesn't exist
-        non_existent_user_id = 9999
-        response = self.client.delete(f"/shopcarts/{non_existent_user_id}")
-
-        # Should still return 204 No Content
-        self.assertEqual(response.status_code, status.HTTP_204_NO_CONTENT)
-        self.assertEqual(len(response.data), 0)
-
-    def test_delete_shopcart_server_error(self):
-        """It should handle server errors gracefully when deleting a shopcart"""
-        user_id = 1
-        # Create some test data
-        self._populate_shopcarts(count=1, user_id=user_id)
-
-        # Mock the database query to raise an exception
-        with patch(
-            "service.models.Shopcart.find_by_user_id",
-            side_effect=Exception("Database error"),
-        ):
-            response = self.client.delete(f"/shopcarts/{user_id}")
-
-            # Verify the status code is 500 (Internal Server Error)
-            self.assertEqual(
-                response.status_code, status.HTTP_500_INTERNAL_SERVER_ERROR
-            )
-
-            # Verify the response contains an error message
-            data = response.get_json()
-            self.assertIn("error", data)
-            self.assertEqual(data["error"], "Internal server error: Database error")
->>>>>>> eb240e23
+            self.assertEqual(data["error"], "Internal server error: Database error")