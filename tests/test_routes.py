######################################################################
# Copyright 2016, 2024 John J.
# Rofrano. All Rights Reserved.
#
# Licensed under the Apache License, Version 2.0 (the "License");
# you may not use this file except in compliance with the License.
# You may obtain a copy of the License at
#
# https://www.apache.org/licenses/LICENSE-2.0
#
# Unless required by applicable law or agreed to in writing, software
# distributed under the License is distributed on an "AS IS" BASIS,
# WITHOUT WARRANTIES OR CONDITIONS OF ANY KIND, either express or implied.
# See the License for the specific language governing permissions and
# limitations under the License.
######################################################################

"""
TestYourResourceModel API Service Test Suite
"""

# pylint: disable=duplicate-code
import os
import logging
from unittest import TestCase
from unittest.mock import patch
from wsgi import app
from service.common import status
from service.models import db, Shopcart
from .factories import ShopcartFactory

DATABASE_URI = os.getenv(
    "DATABASE_URI", "postgresql+psycopg://postgres:postgres@localhost:5432/testdb"
)


######################################################################
#  T E S T   C A S E S
######################################################################
# pylint: disable=too-many-public-methods
class TestYourResourceService(TestCase):
    """REST API Server Tests"""

    @classmethod
    def setUpClass(cls):
        """Run once before all tests"""
        app.config["TESTING"] = True
        app.config["DEBUG"] = False
        # Set up the test database
        app.config["SQLALCHEMY_DATABASE_URI"] = DATABASE_URI
        app.logger.setLevel(logging.CRITICAL)
        app.app_context().push()

    @classmethod
    def tearDownClass(cls):
        """Run once after all tests"""
        db.session.close()

    def setUp(self):
        """Runs before each test"""
        self.client = app.test_client()
        db.session.query(Shopcart).delete()  # clean up the last tests
        db.session.commit()

    def tearDown(self):
        """This runs after each test"""
        db.session.remove()

    ######################################################################
    #  P L A C E   T E S T   C A S E S   H E R E
    ######################################################################
    def test_index(self):
        """It should call the home page"""
        resp = self.client.get("/")
        self.assertEqual(resp.status_code, status.HTTP_200_OK)


class TestShopcartService(TestCase):
    """Test cases for the Shopcart Service"""

    @classmethod
    def setUpClass(cls):
        """Run once before all tests"""
        app.config["TESTING"] = True
        app.config["DEBUG"] = False
        # Configure your test database here
        app.config["SQLALCHEMY_DATABASE_URI"] = (
            "postgresql+psycopg2://postgres:postgres@localhost:5432/testdb"
        )
        app.app_context().push()
        db.create_all()

    @classmethod
    def tearDownClass(cls):
        """Run once after all tests"""
        db.session.close()

    def setUp(self):
        """Runs before each test"""
        self.client = app.test_client()
        db.session.query(Shopcart).delete()  # Clean up any leftover data
        db.session.commit()

    def tearDown(self):
        """Runs after each test"""
        db.session.remove()

    ######################################################################
    #  H E L P E R   M E T H O D S
    ######################################################################
    def _populate_shopcarts(self, count=5, user_id=None):
        """Create and populate shopcarts in the database using ShopcartFactory"""
        shopcarts = []
        for _ in range(count):
            if user_id is not None:
                shopcart = ShopcartFactory(user_id=user_id)
            else:
                shopcart = ShopcartFactory()
            payload = {
                "item_id": shopcart.item_id,
                "description": shopcart.description,
                "price": float(shopcart.price),
                "quantity": shopcart.quantity,
            }
            response = self.client.post(f"/shopcart/{shopcart.user_id}", json=payload)
            self.assertEqual(response.status_code, status.HTTP_200_OK)
            shopcarts.append(shopcart)
        return shopcarts

    ######################################################################
    #  T E S T   C A S E S  (existing endpoints)
    ######################################################################
    def test_add_item_creates_new_cart_entry(self):
        """It should create a new cart entry when none exists for the user."""
        user_id = 1
        payload = {
            "item_id": 101,
            "description": "Test Item",
            "price": 9.99,
            "quantity": 2,
        }
        response = self.client.post(f"/shopcart/{user_id}", json=payload)
        self.assertEqual(response.status_code, status.HTTP_200_OK)
        data = response.get_json()
        self.assertEqual(len(data), 1)
        self.assertEqual(data[0]["user_id"], user_id)
        self.assertEqual(data[0]["item_id"], payload["item_id"])
        self.assertEqual(data[0]["quantity"], payload["quantity"])
        self.assertAlmostEqual(data[0]["price"], payload["price"], places=2)

    def test_add_item_updates_existing_entry(self):
        """It should update the quantity if the cart entry already exists."""
        user_id = 1
        # First, add the item
        payload = {
            "item_id": 101,
            "description": "Test Item",
            "price": 9.99,
            "quantity": 2,
        }
        response = self.client.post(f"/shopcart/{user_id}", json=payload)
        self.assertEqual(response.status_code, status.HTTP_200_OK)

        # Add the same item again
        payload2 = {
            "item_id": 101,
            "description": "Test Item",
            "price": 9.99,
            "quantity": 3,
        }
        response2 = self.client.post(f"/shopcart/{user_id}", json=payload2)
        self.assertEqual(response2.status_code, status.HTTP_200_OK)
        data = response2.get_json()

        # The quantity should now be 2 + 3 = 5
        self.assertEqual(len(data), 1)
        self.assertEqual(data[0]["quantity"], 5)
        self.assertAlmostEqual(data[0]["price"], payload["price"], places=2)

    def test_add_item_missing_fields(self):
        """It should return a 400 error if required fields are missing."""
        user_id = 1
        # Missing 'item_id'
        payload = {"description": "Test Item", "price": 9.99}
        response = self.client.post(f"/shopcart/{user_id}", json=payload)
        self.assertEqual(response.status_code, status.HTTP_400_BAD_REQUEST)
        data = response.get_json()
        self.assertIn("error", data)

    def test_add_item_invalid_input(self):
        """It should return a 400 error if fields have invalid data types."""
        user_id = 1
        # Non-integer 'item_id'
        payload = {"item_id": "abc", "description": "Test Item", "price": 9.99}
        response = self.client.post(f"/shopcart/{user_id}", json=payload)
        self.assertEqual(response.status_code, status.HTTP_400_BAD_REQUEST)
        data = response.get_json()
        self.assertIn("error", data)

    def test_list_shopcarts(self):
        """It should list all shopcarts in the database"""
        # Create test data
        shopcarts = self._populate_shopcarts(20)
        # Get the list of all shopcarts
        resp = self.client.get("/shopcarts")
        self.assertEqual(resp.status_code, status.HTTP_200_OK)
        data = resp.get_json()
        # Verify response structure
        self.assertIsInstance(data, list)
        # Verify each shopcart exists in the response
        user_ids = [cart["user_id"] for cart in data]
        for shopcart in shopcarts:
            self.assertIn(shopcart.user_id, user_ids)
            response_cart = next(
                (cart for cart in data if cart["user_id"] == shopcart.user_id), None
            )
            self.assertIsNotNone(
                response_cart,
                f"Shopcart for user {shopcart.user_id} not found in response",
            )
            self.assertIn("items", response_cart)
            self.assertIsInstance(response_cart["items"], list)
            response_item = next(
                (
                    item
                    for item in response_cart["items"]
                    if item["item_id"] == shopcart.item_id
                ),
                None,
            )
            self.assertIsNotNone(
                response_item,
                f"Item {shopcart.item_id} for user {shopcart.user_id} not found in response",
            )
            self.assertEqual(response_item["user_id"], shopcart.user_id)
            self.assertEqual(response_item["item_id"], shopcart.item_id)
            self.assertEqual(response_item["description"], shopcart.description)
            self.assertEqual(response_item["quantity"], shopcart.quantity)
            self.assertAlmostEqual(float(response_item["price"]), float(shopcart.price))
            self.assertIn("created_at", response_item)
            self.assertIn("last_updated", response_item)

    def test_list_empty_shopcarts(self):
        """It should return an empty list when no shopcarts exist"""
        resp = self.client.get("/shopcarts")
        self.assertEqual(resp.status_code, status.HTTP_200_OK)
        data = resp.get_json()
        self.assertEqual(data, [])

    def test_list_shopcarts_server_error(self):
        """It should handle server errors gracefully"""
        # Create some test data to make sure the database is working initially
        self._populate_shopcarts(1)
        # Mock the database query to raise an exception
        with patch("service.models.Shopcart.all", side_effect=Exception("Database error")):
            resp = self.client.get("/shopcarts")
            self.assertEqual(resp.status_code, status.HTTP_500_INTERNAL_SERVER_ERROR)
            data = resp.get_json()
            self.assertIn("error", data)
            self.assertEqual(data["error"], "Internal server error: Database error")
            expected_error = "Internal server error: Database error"
            self.assertEqual(data["error"], expected_error)

    def test_read_user_shopcart(self):
        """It should get the shopcarts"""
        shopcart_user_1 = self._populate_shopcarts(count=3, user_id=1)
        shopcart_user_2 = self._populate_shopcarts(count=1, user_id=2)
        resp = self.client.get("/shopcarts")
        self.assertEqual(resp.status_code, status.HTTP_200_OK)
        data = resp.get_json()
        self.assertIsInstance(data, list)
        expanded_data = []
        for cart in data:
            for item in cart["items"]:
                expanded_data.append(item)
        self.assertEqual(len(expanded_data), 4)
        user_ids = set([cart["user_id"] for cart in data])
        self.assertEqual(user_ids, {1, 2})

        # Grab shopcart for user_id = 1
        resp = self.client.get("/shopcarts/1")
        self.assertEqual(resp.status_code, status.HTTP_200_OK)
        user_data = resp.get_json()
        self.assertIsInstance(user_data, list)
        self.assertEqual(set([cart["user_id"] for cart in user_data]), {1})
        self.assertEqual(len(user_data), 1)
        self.assertEqual(len(user_data[0]["items"]), 3)
        for shopcart in shopcart_user_1:
            response_item = next(
                (
                    item
                    for cart in user_data
                    for item in cart["items"]
                    if item["item_id"] == shopcart.item_id
                ),
                None,
            )
            self.assertIsNotNone(
                response_item,
                f"Item {shopcart.item_id} for user {shopcart.user_id} not found in response",
            )
            self.assertEqual(response_item["user_id"], shopcart.user_id)
            self.assertEqual(response_item["item_id"], shopcart.item_id)
            self.assertEqual(response_item["description"], shopcart.description)
            self.assertEqual(response_item["quantity"], shopcart.quantity)
            self.assertAlmostEqual(float(response_item["price"]), float(shopcart.price))
            self.assertIn("created_at", response_item)
            self.assertIn("last_updated", response_item)

        # Validate for user 2
        resp = self.client.get("/shopcarts/2")
        self.assertEqual(resp.status_code, status.HTTP_200_OK)
        user_data_2 = resp.get_json()
        self.assertIsInstance(user_data_2, list)
        self.assertEqual(set([cart["user_id"] for cart in user_data_2]), {2})
        self.assertEqual(len(user_data_2), 1)
        self.assertEqual(len(user_data_2[0]["items"]), 1)
        for shopcart in shopcart_user_2:
            response_item = next(
                (
                    item
                    for cart in user_data_2
                    for item in cart["items"]
                    if item["item_id"] == shopcart.item_id
                ),
                None,
            )
            self.assertIsNotNone(
                response_item,
                f"Item {shopcart.item_id} for user {shopcart.user_id} not found in response",
            )
            self.assertEqual(response_item["user_id"], shopcart.user_id)
            self.assertEqual(response_item["item_id"], shopcart.item_id)
            self.assertEqual(response_item["description"], shopcart.description)
            self.assertEqual(response_item["quantity"], shopcart.quantity)
            self.assertAlmostEqual(float(response_item["price"]), float(shopcart.price))
            self.assertIn("created_at", response_item)
            self.assertIn("last_updated", response_item)

    def test_read_empty_user_shopcart(self):
        """It should return an empty list if a user does not have any items"""
        self._populate_shopcarts(count=3, user_id=1)
        resp = self.client.get("/shopcarts")
        self.assertEqual(resp.status_code, status.HTTP_200_OK)
        data = resp.get_json()
        self.assertIsInstance(data, list)
        expanded_data = []
        for cart in data:
            for item in cart["items"]:
                expanded_data.append(item)
        self.assertEqual(len(expanded_data), 3)
        user_ids = set([cart["user_id"] for cart in data])
        self.assertEqual(user_ids, {1})

        # Grab shopcart for user_id = 2
        resp = self.client.get("/shopcarts/2")
        self.assertEqual(resp.status_code, status.HTTP_404_NOT_FOUND)
        user_data = resp.get_json()
        self.assertEqual(user_data, [])

    def test_read_user_shopcart_server_error(self):
        """Read by user_id should handle server errors gracefully"""
        self._populate_shopcarts(count=1, user_id=1)
        with patch(
            "service.models.Shopcart.find_by_user_id",
            side_effect=Exception("Database error"),
        ):
            resp = self.client.get("/shopcarts/1")
            self.assertEqual(resp.status_code, status.HTTP_500_INTERNAL_SERVER_ERROR)
            data = resp.get_json()
            self.assertIn("error", data)
            self.assertEqual(data["error"], "Internal server error: Database error")
            expected_error = "Internal server error: Database error"
            self.assertEqual(data["error"], expected_error)

<<<<<<< HEAD
    ######################################################################
    #  N E W   T E S T S   F O R   /shopcarts/<int:user_id>/items
    ######################################################################
    def _mock_product(
        self,
        product_id=111,
        name="Test Product",
        stock=10,
        purchase_limit=None,
        price=9.99,
    ):
        """Returns a dictionary simulating product data from a product microservice."""
        return {
            "id": product_id,
            "name": name,
            "stock": stock,
            "purchase_limit": purchase_limit,
            "price": price,
        }

    @patch("service.routes.fetch_product_info")
    def test_add_product_to_empty_cart(self, mock_fetch):
        """It should add a product to an empty cart if the product is valid."""
        user_id = 1
        # Mock product info with sufficient stock
        mock_fetch.return_value = self._mock_product(product_id=111, stock=10)

        payload = {"product_id": 111, "quantity": 2}
        response = self.client.post(f"/shopcarts/{user_id}/items", json=payload)
        self.assertEqual(response.status_code, status.HTTP_200_OK)

        data = response.get_json()
        self.assertEqual(len(data), 1)
        self.assertEqual(data[0]["user_id"], user_id)
        self.assertEqual(data[0]["item_id"], 111)
        self.assertEqual(data[0]["quantity"], 2)
        self.assertAlmostEqual(data[0]["price"], 9.99, places=2)

    @patch("service.routes.fetch_product_info")
    def test_add_existing_product_updates_quantity_microservice(self, mock_fetch):
        """It should update quantity if the product is already in the cart."""
        user_id = 1
        mock_fetch.return_value = self._mock_product(product_id=111, stock=10)

        # Add item the first time
        payload1 = {"product_id": 111, "quantity": 2}
        resp1 = self.client.post(f"/shopcarts/{user_id}/items", json=payload1)
        self.assertEqual(resp1.status_code, status.HTTP_200_OK)

        # Add the same product again
        payload2 = {"product_id": 111, "quantity": 3}
        resp2 = self.client.post(f"/shopcarts/{user_id}/items", json=payload2)
        self.assertEqual(resp2.status_code, status.HTTP_200_OK)

        data = resp2.get_json()
        # The total quantity should now be 2 + 3 = 5
        self.assertEqual(len(data), 1)
        self.assertEqual(data[0]["quantity"], 5)

    @patch("service.routes.fetch_product_info")
    def test_add_different_products_microservice(self, mock_fetch):
        """It should add multiple distinct products to the same cart."""
        user_id = 1

        # First product
        mock_fetch.return_value = self._mock_product(product_id=111, stock=10)
        resp1 = self.client.post(
            f"/shopcarts/{user_id}/items", json={"product_id": 111, "quantity": 2}
        )
        self.assertEqual(resp1.status_code, status.HTTP_200_OK)

        # Second product
        mock_fetch.return_value = self._mock_product(product_id=222, stock=5)
        resp2 = self.client.post(
            f"/shopcarts/{user_id}/items", json={"product_id": 222, "quantity": 1}
        )
        self.assertEqual(resp2.status_code, status.HTTP_200_OK)

        data = resp2.get_json()
        self.assertEqual(len(data), 2)
        item_ids = [item["item_id"] for item in data]
        self.assertIn(111, item_ids)
        self.assertIn(222, item_ids)

    @patch("service.routes.fetch_product_info")
    def test_add_nonexistent_product_microservice(self, mock_fetch):
        """It should return 404 if the product does not exist."""
        user_id = 1
        mock_fetch.return_value = None  # Simulate nonexistent product

        payload = {"product_id": 999, "quantity": 1}
        response = self.client.post(f"/shopcarts/{user_id}/items", json=payload)
        self.assertEqual(response.status_code, status.HTTP_404_NOT_FOUND)

        data = response.get_json()
        self.assertIn("error", data)
        self.assertEqual(data["error"], "Product does not exist")

    @patch("service.routes.fetch_product_info")
    def test_add_exceeds_stock_microservice(self, mock_fetch):
        """It should return a 400 error if quantity exceeds available stock."""
        user_id = 1
        mock_fetch.return_value = self._mock_product(stock=5)

        payload = {"product_id": 111, "quantity": 6}
        response = self.client.post(f"/shopcarts/{user_id}/items", json=payload)
        self.assertEqual(response.status_code, status.HTTP_400_BAD_REQUEST)

        data = response.get_json()
        self.assertIn("error", data)
        self.assertIn("Only 5 units are available", data["error"])

    @patch("service.routes.fetch_product_info")
    def test_add_exceeds_purchase_limit_microservice(self, mock_fetch):
        """It should return a 400 error if quantity exceeds the product's purchase limit."""
        user_id = 1
        mock_fetch.return_value = self._mock_product(stock=10, purchase_limit=3)

        payload = {"product_id": 111, "quantity": 4}
        response = self.client.post(f"/shopcarts/{user_id}/items", json=payload)
        self.assertEqual(response.status_code, status.HTTP_400_BAD_REQUEST)

        data = response.get_json()
        self.assertIn("error", data)
        self.assertIn("Cannot exceed purchase limit of 3", data["error"])

    @patch("service.routes.fetch_product_info")
    def test_add_out_of_stock_microservice(self, mock_fetch):
        """It should return a 400 error if the product is out of stock."""
        user_id = 1
        mock_fetch.return_value = self._mock_product(stock=0)

        payload = {"product_id": 111, "quantity": 1}
        response = self.client.post(f"/shopcarts/{user_id}/items", json=payload)
        self.assertEqual(response.status_code, status.HTTP_400_BAD_REQUEST)

        data = response.get_json()
        self.assertIn("error", data)
        self.assertEqual(data["error"], "Product is out of stock")
=======
    def test_get_user_shopcart_items(self):
        """It should get all items in a user's shopcart"""
        # Create test data for user 1
        shopcart_items = self._populate_shopcarts(count=3, user_id=1)

        # Get items for user 1
        resp = self.client.get("/shopcarts/1/items")

        # Check response
        self.assertEqual(resp.status_code, status.HTTP_200_OK)
        data = resp.get_json()

        # Verify response structure and content
        self.assertIsInstance(data, list)
        self.assertEqual(len(data), 3)

        # Verify each item exists in the response
        for shopcart in shopcart_items:
            item_found = False
            for item in data:
                if item["item_id"] == shopcart.item_id:
                    item_found = True
                    self.assertEqual(item["user_id"], shopcart.user_id)
                    self.assertEqual(item["description"], shopcart.description)
                    self.assertEqual(item["quantity"], shopcart.quantity)
                    self.assertAlmostEqual(float(item["price"]), float(shopcart.price))
                    self.assertIn("created_at", item)
                    self.assertIn("last_updated", item)
            self.assertTrue(
                item_found, f"Item {shopcart.item_id} not found in response"
            )

    def test_get_empty_user_shopcart_items(self):
        """It should return an empty list when a user has no items"""
        # Create test data for user 2 (to make sure DB works)
        self._populate_shopcarts(count=1, user_id=2)

        # Get items for user 1 (who has no items)
        resp = self.client.get("/shopcarts/1/items")

        # Check response
        self.assertEqual(resp.status_code, status.HTTP_404_NOT_FOUND)
        data = resp.get_json()
        self.assertEqual(data, [])

    def test_get_user_shopcart_items_server_error(self):
        """It should handle server errors gracefully when getting items"""
        # Create some test data to make sure the database is working initially
        self._populate_shopcarts(count=1, user_id=1)

        # Mock the database query to raise an exception with a specific message
        with patch(
            "service.models.Shopcart.find_by_user_id",
            side_effect=Exception("Database error"),
        ):
            resp = self.client.get("/shopcarts/1/items")

            # Verify the status code is 500 (Internal Server Error)
            self.assertEqual(resp.status_code, status.HTTP_500_INTERNAL_SERVER_ERROR)

            # Verify the response contains an error message with the exact format
            data = resp.get_json()
            self.assertIn("error", data)
            self.assertEqual(data["error"], "Internal server error: Database error")
>>>>>>> d52bcf02
<|MERGE_RESOLUTION|>--- conflicted
+++ resolved
@@ -373,7 +373,71 @@
             expected_error = "Internal server error: Database error"
             self.assertEqual(data["error"], expected_error)
 
-<<<<<<< HEAD
+    def test_get_user_shopcart_items(self):
+        """It should get all items in a user's shopcart"""
+        # Create test data for user 1
+        shopcart_items = self._populate_shopcarts(count=3, user_id=1)
+
+        # Get items for user 1
+        resp = self.client.get("/shopcarts/1/items")
+
+        # Check response
+        self.assertEqual(resp.status_code, status.HTTP_200_OK)
+        data = resp.get_json()
+
+        # Verify response structure and content
+        self.assertIsInstance(data, list)
+        self.assertEqual(len(data), 3)
+
+        # Verify each item exists in the response
+        for shopcart in shopcart_items:
+            item_found = False
+            for item in data:
+                if item["item_id"] == shopcart.item_id:
+                    item_found = True
+                    self.assertEqual(item["user_id"], shopcart.user_id)
+                    self.assertEqual(item["description"], shopcart.description)
+                    self.assertEqual(item["quantity"], shopcart.quantity)
+                    self.assertAlmostEqual(float(item["price"]), float(shopcart.price))
+                    self.assertIn("created_at", item)
+                    self.assertIn("last_updated", item)
+            self.assertTrue(
+                item_found, f"Item {shopcart.item_id} not found in response"
+            )
+
+    def test_get_empty_user_shopcart_items(self):
+        """It should return an empty list when a user has no items"""
+        # Create test data for user 2 (to make sure DB works)
+        self._populate_shopcarts(count=1, user_id=2)
+
+        # Get items for user 1 (who has no items)
+        resp = self.client.get("/shopcarts/1/items")
+
+        # Check response
+        self.assertEqual(resp.status_code, status.HTTP_404_NOT_FOUND)
+        data = resp.get_json()
+        self.assertEqual(data, [])
+
+    def test_get_user_shopcart_items_server_error(self):
+        """It should handle server errors gracefully when getting items"""
+        # Create some test data to make sure the database is working initially
+        self._populate_shopcarts(count=1, user_id=1)
+
+        # Mock the database query to raise an exception with a specific message
+        with patch(
+            "service.models.Shopcart.find_by_user_id",
+            side_effect=Exception("Database error"),
+        ):
+            resp = self.client.get("/shopcarts/1/items")
+
+            # Verify the status code is 500 (Internal Server Error)
+            self.assertEqual(resp.status_code, status.HTTP_500_INTERNAL_SERVER_ERROR)
+
+            # Verify the response contains an error message with the exact format
+            data = resp.get_json()
+            self.assertIn("error", data)
+            self.assertEqual(data["error"], "Internal server error: Database error")
+
     ######################################################################
     #  N E W   T E S T S   F O R   /shopcarts/<int:user_id>/items
     ######################################################################
@@ -512,70 +576,4 @@
 
         data = response.get_json()
         self.assertIn("error", data)
-        self.assertEqual(data["error"], "Product is out of stock")
-=======
-    def test_get_user_shopcart_items(self):
-        """It should get all items in a user's shopcart"""
-        # Create test data for user 1
-        shopcart_items = self._populate_shopcarts(count=3, user_id=1)
-
-        # Get items for user 1
-        resp = self.client.get("/shopcarts/1/items")
-
-        # Check response
-        self.assertEqual(resp.status_code, status.HTTP_200_OK)
-        data = resp.get_json()
-
-        # Verify response structure and content
-        self.assertIsInstance(data, list)
-        self.assertEqual(len(data), 3)
-
-        # Verify each item exists in the response
-        for shopcart in shopcart_items:
-            item_found = False
-            for item in data:
-                if item["item_id"] == shopcart.item_id:
-                    item_found = True
-                    self.assertEqual(item["user_id"], shopcart.user_id)
-                    self.assertEqual(item["description"], shopcart.description)
-                    self.assertEqual(item["quantity"], shopcart.quantity)
-                    self.assertAlmostEqual(float(item["price"]), float(shopcart.price))
-                    self.assertIn("created_at", item)
-                    self.assertIn("last_updated", item)
-            self.assertTrue(
-                item_found, f"Item {shopcart.item_id} not found in response"
-            )
-
-    def test_get_empty_user_shopcart_items(self):
-        """It should return an empty list when a user has no items"""
-        # Create test data for user 2 (to make sure DB works)
-        self._populate_shopcarts(count=1, user_id=2)
-
-        # Get items for user 1 (who has no items)
-        resp = self.client.get("/shopcarts/1/items")
-
-        # Check response
-        self.assertEqual(resp.status_code, status.HTTP_404_NOT_FOUND)
-        data = resp.get_json()
-        self.assertEqual(data, [])
-
-    def test_get_user_shopcart_items_server_error(self):
-        """It should handle server errors gracefully when getting items"""
-        # Create some test data to make sure the database is working initially
-        self._populate_shopcarts(count=1, user_id=1)
-
-        # Mock the database query to raise an exception with a specific message
-        with patch(
-            "service.models.Shopcart.find_by_user_id",
-            side_effect=Exception("Database error"),
-        ):
-            resp = self.client.get("/shopcarts/1/items")
-
-            # Verify the status code is 500 (Internal Server Error)
-            self.assertEqual(resp.status_code, status.HTTP_500_INTERNAL_SERVER_ERROR)
-
-            # Verify the response contains an error message with the exact format
-            data = resp.get_json()
-            self.assertIn("error", data)
-            self.assertEqual(data["error"], "Internal server error: Database error")
->>>>>>> d52bcf02
+        self.assertEqual(data["error"], "Product is out of stock")