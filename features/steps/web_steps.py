--- conflicted
+++ resolved
@@ -193,20 +193,6 @@
     element.send_keys(text_string)
 
 
-<<<<<<< HEAD
-@when('I click on item "{item_id}" in the results')
-def step_impl(context: Any, item_id: str) -> None:
-    """Click on a specific item in the search results"""
-    # Construct the selector for the item - assuming each item has an id
-    # that includes the item_id
-    item_selector = f"item_{item_id}"
-    
-    # Wait for the element to be clickable and then click it
-    element = WebDriverWait(context.driver, context.wait_seconds).until(
-        expected_conditions.element_to_be_clickable((By.ID, item_selector))
-    )
-    element.click()
-=======
 @then('the API health status should be "{expected_text}"')
 def step_impl(context, expected_text):
     element_id = "shopcart_health_status"
@@ -220,5 +206,4 @@
     WebDriverWait(context.driver, context.wait_seconds).until(text_has_updated)
 
     actual_text = element.text.strip()
-    assert expected_text in actual_text
->>>>>>> 63d3a04b
+    assert expected_text in actual_text