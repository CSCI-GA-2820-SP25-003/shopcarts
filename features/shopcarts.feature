Feature: The shopcart service back-end
    As an E-commerce Platform Owner
    I need a RESTful shopcart service
    So that I can keep track of all my customers' shopping carts

Background:
    Given the following shopcart items
        | user_id | item_id | description      | price | quantity |
        | 1       | 101     | Deluxe Widget    | 19.99 | 2        |
        | 1       | 102     | Premium Gadget   | 29.99 | 1        |
        | 2       | 201     | Basic Tool       | 9.99  | 3        |
        | 3       | 301     | Fancy Accessory  | 39.99 | 1        |
        | 3       | 302     | Standard Supply  | 14.99 | 5        |

Scenario: The server is running
    When I visit the "Home Page"
    Then I should see "Shopcart RESTful Service" in the title
    And I should not see "404 Not Found"

Scenario: API health check shows online
    When I visit the "Home Page"
    Then the API health status should be "✓ API Online"

Scenario: Add an item to a user's cart via the UI
    When I visit the "Home Page"
    And I set the "User ID" to "4"
    And I set the "Item ID" to "999"
    And I set the "Item Description" to "Test Product"
    And I set the "Item Price" to "49.99"
    And I set the "Item Quantity" to "2"
    And I press the "Create" button
    Then I should see the message "Item successfully added to cart!"
    When I press the "Search" button
    Then I should see the message "Search results found!"
    And I should see "Test Product" in the results
    And I should see "4" in the results
    And I should see "999" in the results

Scenario: Adding to cart fails when quantity is 0
    When I visit the "Home Page"
    And I set the "User ID" to "6"
    And I set the "Item ID" to "1001"
    And I set the "Item Description" to "Zero Item"
    And I set the "Item Price" to "12.99"
    And I set the "Item Quantity" to "0"
    And I press the "Create" button
    Then I should see the message "Server error!"

Scenario: Add an item product to a user's cart via the UI
    When I visit the "Home Page"
    And I set the "User ID" to "5"
    And I set the "Item ID" to "888"
    And I set the "Item Description" to "Item Widget"
    And I set the "Item Price" to "29.99"
    And I set the "Item Quantity" to "3"
    And I set the "Item Stock" to "100"
    And I set the "Item Purchase Limit" to "5"
    And I press the "Create Item" button
    Then I should see the message "Product added from items!"
    When I press the "Search" button
    Then I should see "Item Widget" in the results

Scenario: Add an item product fails due to exceeding purchase limit
    When I visit the "Home Page"
    And I set the "User ID" to "5"
    And I set the "Item ID" to "888"
    And I set the "Item Description" to "Item Widget"
    And I set the "Item Price" to "29.99"
    And I set the "Item Quantity" to "3"
    And I set the "Item Stock" to "100"
    And I set the "Item Purchase Limit" to "2"
    And I press the "Create Item" button
    Then I should see the message "Server error!"

Scenario: List all shopcarts from the UI
    When I visit the "Home Page"
    And I press the "List" button
    Then I should see "Deluxe Widget" in the results
    And I should see "Premium Gadget" in the results
    And I should see "Basic Tool" in the results
    And I should see "Fancy Accessory" in the results
    And I should see "Standard Supply" in the results

Scenario: List all shopcarts from the UI (using Search Button - equivalent to List All when no arguments provided)
    When I visit the "Home Page"
    And I press the "Search" button
    Then I should see "Deluxe Widget" in the results
    And I should see "Premium Gadget" in the results
    And I should see "Basic Tool" in the results
    And I should see "Fancy Accessory" in the results
    And I should see "Standard Supply" in the results

Scenario: Delete a shopcart from the UI
    When I visit the "Home Page"
    And I set the "User ID" to "3"
    And I press the "Delete" button
    Then I should see the message "Shopcart has been deleted!"

Scenario: Delete an item from a user's cart via the UI
    When I visit the "Home Page"
    And I set the "User ID" to "1"
    And I set the "Item ID" to "101"
    And I press the "Delete Item" button
    Then I should see the message "Item has been deleted from the cart!"
    When I set the "User ID" to "1"
    And I press the "Retrieve" button
    Then I should see "Premium Gadget" in the results
    And I should not see "Deluxe Widget" in the results

Scenario: Cannot delete an item without providing a User ID
    When I visit the "Home Page" 
    And I set the "Item ID" to "101"
    And I press the "Delete Item" button
    Then I should see the message "User ID is required to delete an item."

Scenario: Cannot delete an item without providing an Item ID
    When I visit the "Home Page"
    And I set the "User ID" to "1"
    And I press the "Delete Item" button
    Then I should see the message "Item ID is required to delete an item."

Scenario: Checkout a user’s cart via the UI
    When I visit the "Home Page"
    And I set the "User ID" to "1"
    And I press the "Checkout" button
    Then I should see the message "Cart 1 checked out successfully"
    And I should see the message "Total: $69.97"
    When I press the "Clear" button
    And I set the "User ID" to "1"
    And I press the "Search" button
    Then I should see the message "No items found matching the search criteria."

Scenario: Checkout fails when cart is empty
    When I visit the "Home Page"
    And I set the "User ID" to "999"
    And I press the "Checkout" button
    Then I should see the message "No cart found for user 999"

Scenario: Checkout fails when cart is empty
    When I visit the "Home Page"
    And I press the "Checkout" button
    Then I should see the message "Server error!"

Scenario: Filter shopcarts by price and quantity range
    When I visit the "Home Page"
    And I set the "Price Range" to "10,30"
    And I set the "Quantity Range" to "1,3"
    And I press the "Search" button
    Then I should see "Deluxe Widget" in the results
    And I should see "Premium Gadget" in the results
    But I should not see "Basic Tool" in the results
    And I should not see "Fancy Accessory" in the results
    And I should not see "Standard Supply" in the results

Scenario: Filter shopcarts by user_id
    When I visit the "Home Page"
    And I set the "User ID" to "2"
    And I press the "Search" button
    Then I should see "Basic Tool" in the results
    But I should not see "Deluxe Widget" in the results

Scenario: Filter shopcarts by price greater than 30
    When I visit the "Home Page"
    And I set the "Item Price" to "~gt~30"
    And I press the "Search" button
    Then I should see "Fancy Accessory" in the results
    But I should not see "Deluxe Widget" in the results
    And I should not see "Basic Tool" in the results
    And I should not see "Deluxe Widget" in the results
    And I should not see "Standard Supply" in the results

Scenario: Filter shopcarts by quantity less than or equal to 2
    When I visit the "Home Page"
    And I set the "Item Quantity" to "~lte~2"
    And I press the "Search" button
    Then I should see "Deluxe Widget" in the results
    And I should see "Premium Gadget" in the results
    And I should see "Fancy Accessory" in the results
    But I should not see "Standard Supply" in the results
    And I should not see "Basic Tool" in the results

Scenario: Filter shopcarts by user_id and price greater than 20
    When I visit the "Home Page"
    And I set the "User ID" to "1"
    And I set the "Item Price" to "~gt~20"
    And I press the "Search" button
    Then I should see "Premium Gadget" in the results
    But I should not see "Deluxe Widget" in the results

Scenario: Filter shopcarts with min-price and max-price range
    When I visit the "Home Page"
    And I set the "Min Price" to "10"
    And I set the "Max Price" to "30"
    And I press the "Search" button
    Then I should see "Deluxe Widget" in the results
    And I should see "Premium Gadget" in the results
    And I should see "Standard Supply" in the results
    But I should not see "Fancy Accessory" in the results
    And I should not see "Basic Tool" in the results

Scenario: Return error for invalid price_range format
    When I visit the "Home Page"
    And I set the "Price Range" to "40"
    And I press the "Search" button
    Then I should see the message "Server error!"

Scenario: Return error for using both price and min-price
    When I visit the "Home Page"
    And I set the "User ID" to "1"
    And I set the "Item Price" to "~gte~40"
    And I set the "Min Price" to "30"
    And I press the "Search" button
    Then I should see the message "Server error!"

Scenario: Return error for invalid min-price
    When I visit the "Home Page"
    And I set the "Min Price" to "cheap"
    And I press the "Search" button
    Then I should see the message "Server error!"

Scenario: Filter shopcarts by created_at range
    When I visit the "Home Page"
    And I set the "User ID" to "88"
    And I set the "Item ID" to "999"
    And I set the "Item Description" to "Today Widget"
    And I set the "Item Price" to "19.99"
    And I set the "Item Quantity" to "1"
    And I press the "Create" button
    And I press the "Clear" button
    And I set the "Created At Range" to "2000-01-01,2300-12-31"
    And I press the "Search" button
    Then I should see "Today Widget" in the results

Scenario: Filter shopcarts by price and quantity range
    When I visit the "Home Page"
    And I press the "Search User" button
    Then I should see the message "User ID is required to search user cart."

Scenario: Filter shopcarts by price and quantity range
    When I visit the "Home Page"
    And I set the "User Id" to "3"
    And I set the "Price Range" to "10,40"
    And I set the "Quantity Range" to "1,3"
    And I press the "Search User" button
    Then I should see "Fancy Accessory" in the results
    But I should not see "Standard Supply" in the results

Scenario: Filter shopcarts by price greater than 30
    When I visit the "Home Page"
    And I set the "User Id" to "1" 
    And I set the "Item Price" to "~gt~20"
    And I press the "Search User" button
    Then I should see "Premium Gadget" in the results
    But I should not see "Deluxe Widget" in the results

Scenario: Filter shopcarts with min-price and max-price range
    When I visit the "Home Page"
    And I set the "User Id" to "1"
    And I set the "Min Price" to "10"
    And I set the "Max Price" to "20"
    And I press the "Search User" button
    Then I should see "Deluxe Widget" in the results
    But I should not see "Premium Gadget" in the results

Scenario: Return error for invalid min-price
    When I visit the "Home Page"
    And I set the "User Id" to "1"
    And I set the "Max Price" to "expensive"
    And I press the "Search User" button
    Then I should see the message "Server error!"

<<<<<<< HEAD
Scenario: Update the quantity of an item in the user's cart via the UI
    When I visit the "Home Page"
    And I set the "User ID" to "1"
    And I set the "Item ID" to "101"
    And I set the "Item Quantity" to "5"
    And I press the "Update" button
    Then I should see the message "Item updated successfully!"
    When I set the "User ID" to "1"
    And I press the "Retrieve" button
    Then I should see "5" in the results
=======
Scenario: Retrieve a user's shopcart via the UI
    When I visit the "Home Page"
    And I set the "User ID" to "1"
    And I press the "Retrieve" button
    Then I should see the message "Shopcart retrieved successfully!"
    And I should see "Deluxe Widget" in the results
    And I should see "Premium Gadget" in the results
    And I should see "19.99" in the results
    And I should see "29.99" in the results
    And I should not see "Basic Tool" in the results

Scenario: Retrieve a specific item's details from a shopcart
    When I visit the "Home Page"
    And I set the "User ID" to "2"
    And I press the "Retrieve" button
    Then I should see the message "Shopcart retrieved successfully!"
    And I should see "Basic Tool" in the results
    And I should see "9.99" in the results
    And I should see "3" in the results
    When I set the "Item ID" to "201"
    Then I should see "Basic Tool" in the "Item Description" field
    And I should see "9.99" in the "Item Price" field
    And I should see "3" in the "Item Quantity" field

Scenario: Retrieve a non-existent user's shopcart
    When I visit the "Home Page"
    And I set the "User ID" to "999"
    And I press the "Retrieve" button
    Then I should see the message "Shopcart not found for this user."

Scenario: Get all items for a specific user's shopcart
    When I visit the "Home Page"
    And I set the "User ID" to "1"
    And I press the "Get Items" button
    Then I should see the message "Items retrieved successfully!"
    And I should see "Deluxe Widget" in the results
    And I should see "Premium Gadget" in the results
    But I should not see "Basic Tool" in the results

Scenario: Get a specific item from a user's shopcart
    When I visit the "Home Page"
    And I set the "User ID" to "2"
    And I set the "Item ID" to "201"
    And I press the "Get Item" button
    Then I should see the message "Item retrieved successfully!"
    And I should see "Basic Tool" in the "Item Description" field
    And I should see "9.99" in the "Item Price" field
    And I should see "3" in the "Item Quantity" field

Scenario: Cannot get items without providing a User ID
    When I visit the "Home Page"
    And I press the "Get Items" button
    Then I should see the message "User ID is required to get items."

Scenario: Cannot get a specific item without providing a User ID
    When I visit the "Home Page"
    And I set the "Item ID" to "101"
    And I press the "Get Item" button
    Then I should see the message "User ID is required to get an item."

Scenario: Cannot get a specific item without providing an Item ID
    When I visit the "Home Page"
    And I set the "User ID" to "1"
    And I press the "Get Item" button
    Then I should see the message "Item ID is required to get an item."
>>>>>>> 586243c8
<|MERGE_RESOLUTION|>--- conflicted
+++ resolved
@@ -269,7 +269,6 @@
     And I press the "Search User" button
     Then I should see the message "Server error!"
 
-<<<<<<< HEAD
 Scenario: Update the quantity of an item in the user's cart via the UI
     When I visit the "Home Page"
     And I set the "User ID" to "1"
@@ -280,7 +279,7 @@
     When I set the "User ID" to "1"
     And I press the "Retrieve" button
     Then I should see "5" in the results
-=======
+
 Scenario: Retrieve a user's shopcart via the UI
     When I visit the "Home Page"
     And I set the "User ID" to "1"
@@ -345,5 +344,4 @@
     When I visit the "Home Page"
     And I set the "User ID" to "1"
     And I press the "Get Item" button
-    Then I should see the message "Item ID is required to get an item."
->>>>>>> 586243c8
+    Then I should see the message "Item ID is required to get an item."