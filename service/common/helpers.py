--- conflicted
+++ resolved
@@ -233,7 +233,6 @@
                     filters[field] = {"operator": operator, "value": value}
                 except ValueError as e:
                     raise ValueError(f"Error parsing filter for {field}: {str(e)}")
-<<<<<<< HEAD
 
     return filters
 
@@ -279,8 +278,6 @@
     request_args = {"price_range": "invalid-format"}
     with self.assertRaises(ValueError):
         extract_item_filters(request_args)
-=======
->>>>>>> cae15b6f
 
     # Test with multiple comma-separated values (in operator)
     request_args = {"price": "10,20,30"}
