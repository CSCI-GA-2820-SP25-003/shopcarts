--- conflicted
+++ resolved
@@ -8,11 +8,7 @@
 from sqlalchemy.exc import SQLAlchemyError
 from werkzeug.exceptions import InternalServerError
 from werkzeug.exceptions import HTTPException
-<<<<<<< HEAD
 from flask import jsonify, abort, request
-=======
-from flask import request, jsonify, abort
->>>>>>> 594efa66
 from flask import current_app as app
 from service.models import Shopcart
 from service.common import status, helpers
@@ -95,46 +91,9 @@
 
 
 def get_shopcarts_controller():
-<<<<<<< HEAD
+    """List all shopcarts grouped by user"""
     """List all shopcarts with optional filtering based on query parameters"""
     app.logger.info("Request to list shopcarts with filters")
-
-    try:
-        query_params = request.args.to_dict(flat=False)
-        filters = []
-
-        for key, values in query_params.items():
-            if key in VALID_FIELDS:
-                field, cast_type = VALID_FIELDS[key]
-                conditions = [apply_filter(field, cast_type, value) for value in values]
-
-                if conditions:
-                    filters.append(or_(*conditions))
-
-        filtered_items = (
-            Shopcart.query.filter(and_(*filters)).all() if filters else Shopcart.all()
-        )
-
-        user_items = {}
-        for item in filtered_items:
-            user_items.setdefault(item.user_id, []).append(item.serialize())
-
-        shopcarts_list = [
-            {"user_id": user_id, "items": items}
-            for user_id, items in user_items.items()
-        ]
-
-        return jsonify(shopcarts_list), status.HTTP_200_OK
-
-    except ValueError as exc:
-        app.logger.error(f"Invalid filter parameter: {exc}")
-        return jsonify({"error": str(exc)}), status.HTTP_400_BAD_REQUEST
-
-    except SQLAlchemyError as exc:
-        app.logger.error(f"Database error: {exc}", exc_info=True)
-        raise InternalServerError("A database error occurred.") from exc
-=======
-    """List all shopcarts grouped by user"""
 
     # Initialize an empty list to store unique user shopcarts
     shopcarts_list = []
@@ -161,13 +120,43 @@
         if item.user_id not in user_items:
             user_items[item.user_id] = []
         user_items[item.user_id].append(item.serialize())
+    try:
+        query_params = request.args.to_dict(flat=False)
+        filters = []
+
+        for key, values in query_params.items():
+            if key in VALID_FIELDS:
+                field, cast_type = VALID_FIELDS[key]
+                conditions = [apply_filter(field, cast_type, value) for value in values]
+
+                if conditions:
+                    filters.append(or_(*conditions))
+
+        filtered_items = (
+            Shopcart.query.filter(and_(*filters)).all() if filters else Shopcart.all()
+        )
+
+        user_items = {}
+        for item in filtered_items:
+            user_items.setdefault(item.user_id, []).append(item.serialize())
 
     # Create the response list
     for user_id, items in user_items.items():
         shopcarts_list.append({"user_id": user_id, "items": items})
+        shopcarts_list = [
+            {"user_id": user_id, "items": items}
+            for user_id, items in user_items.items()
+        ]
 
     return jsonify(shopcarts_list), status.HTTP_200_OK
->>>>>>> 594efa66
+
+    except ValueError as exc:
+        app.logger.error(f"Invalid filter parameter: {exc}")
+        return jsonify({"error": str(exc)}), status.HTTP_400_BAD_REQUEST
+
+    except SQLAlchemyError as exc:
+        app.logger.error(f"Database error: {exc}", exc_info=True)
+        raise InternalServerError("A database error occurred.") from exc
 
 
 def get_user_shopcart_controller(user_id):
