--- conflicted
+++ resolved
@@ -70,10 +70,6 @@
 ######################################################################
 
 
-<<<<<<< HEAD
-
-=======
->>>>>>> fb0f997c
 @app.route("/shopcarts/<int:user_id>", methods=["POST"])
 def add_to_or_create_cart(user_id):
     """Add an item to a user's cart or update quantity if it already exists."""
@@ -215,60 +211,17 @@
         )
 
 
-<<<<<<< HEAD
-@app.route("/shopcarts/<int:user_id>/items", methods=["POST"])
-def add_product_to_cart(user_id):
-    """
-    Add a product to a user's shopping cart or update quantity if it already exists.
-    Product data (name, price, stock, purchase_limit, etc.) is taken from the request body.
-    """
-    data = request.get_json()
-    if not data:
-        return jsonify({"error": "Missing JSON payload"}), status.HTTP_400_BAD_REQUEST
-
-=======
 def validate_request_data(data):
     """Extract and validate request data."""
->>>>>>> fb0f997c
-    try:
-        product_info = extract_product_info(data)
-    except ValueError as e:
-        return jsonify({"error": f"Invalid input: {e}"}), status.HTTP_400_BAD_REQUEST
-
-    error_response = validate_product_constraints(product_info)
-    if error_response:
-        return error_response
-
-    return process_cart_update(user_id, product_info)
-
-
-<<<<<<< HEAD
-def extract_product_info(data):
-    """Extracts and validates product-related data from request."""
-    try:
-        return {
-            "product_id": int(data["product_id"]),
-            "quantity": int(data.get("quantity", 1)),
-            "name": str(data.get("name", "")),
-            "description": str(data.get("description", "")),
-            "price": float(data.get("price", 0.0)),
-            "stock": int(data["stock"]) if "stock" in data else None,
-            "purchase_limit": (
-                int(data["purchase_limit"]) if "purchase_limit" in data else None
-            ),
-        }
-    except (KeyError, ValueError, TypeError) as e:
-        raise ValueError(e)
-
-
-def validate_product_constraints(product_info):
-    """Validates stock and purchase limit constraints before adding to cart."""
-    stock, purchase_limit, quantity = (
-        product_info["stock"],
-        product_info["purchase_limit"],
-        product_info["quantity"],
-    )
-=======
+    try:
+        product_id = int(data["product_id"])
+        quantity = int(data.get("quantity", 1))
+        name = str(data.get("name", ""))
+        price = float(data.get("price", 0.0))
+
+        stock = data.get("stock")
+        purchase_limit = data.get("purchase_limit")
+
         if stock is not None:
             stock = int(stock)
         if purchase_limit is not None:
@@ -277,7 +230,6 @@
         return product_id, quantity, name, price, stock, purchase_limit
     except (KeyError, ValueError, TypeError) as e:
         raise ValueError(f"Invalid input: {e}")
->>>>>>> fb0f997c
 
 
 def validate_stock_and_limits(quantity, stock, purchase_limit):
@@ -300,16 +252,6 @@
             status.HTTP_400_BAD_REQUEST,
         )
 
-<<<<<<< HEAD
-    return None  # No validation errors
-
-
-def process_cart_update(user_id, product_info):
-    """Handles adding/updating product in the shopping cart."""
-    product_id, quantity = product_info["product_id"], product_info["quantity"]
-    stock, purchase_limit = product_info["stock"], product_info["purchase_limit"]
-
-=======
     return None
 
 
@@ -317,7 +259,6 @@
     user_id, product_id, quantity, name, price, stock, purchase_limit
 ):
     """Update an existing cart item or create a new one."""
->>>>>>> fb0f997c
     cart_item = Shopcart.find(user_id, product_id)
 
     if cart_item:
@@ -325,57 +266,11 @@
     else:
         return create_new_cart_item(user_id, product_info)
 
-<<<<<<< HEAD
 
 def update_existing_cart_item(cart_item, quantity, stock, purchase_limit):
     """Updates an existing cart item while checking stock and purchase limits."""
     new_quantity = cart_item.quantity + quantity
 
-    if stock is not None and new_quantity > stock:
-        return (
-            jsonify({"error": f"Cannot exceed {stock} units in stock"}),
-            status.HTTP_400_BAD_REQUEST,
-        )
-    if purchase_limit is not None and new_quantity > purchase_limit:
-        return (
-            jsonify({"error": f"Cannot exceed purchase limit of {purchase_limit}"}),
-            status.HTTP_400_BAD_REQUEST,
-        )
-
-    cart_item.quantity = new_quantity
-    try:
-        cart_item.update()
-    except Exception as e:
-        app.logger.error("Error updating cart item: %s", e)
-        return jsonify({"error": str(e)}), status.HTTP_400_BAD_REQUEST
-
-    return get_cart_response(cart_item.user_id)
-
-
-def create_new_cart_item(user_id, product_info):
-    """Creates a new cart item."""
-    new_item = Shopcart(
-        user_id=user_id,
-        item_id=product_info["product_id"],
-        name=product_info["name"],
-        description=product_info["description"],
-        quantity=product_info["quantity"],
-        price=product_info["price"],
-    )
-    try:
-        new_item.create()
-    except Exception as e:
-        app.logger.error("Error creating cart item: %s", e)
-        return jsonify({"error": str(e)}), status.HTTP_400_BAD_REQUEST
-
-    return get_cart_response(user_id)
-
-
-def get_cart_response(user_id):
-    """Fetches updated cart and returns serialized data."""
-    cart_items = Shopcart.find_by_user_id(user_id)
-    return jsonify([item.serialize() for item in cart_items]), status.HTTP_201_CREATED
-=======
         # Validate against stock and purchase limits
         error_response = validate_stock_and_limits(new_quantity, stock, purchase_limit)
         if error_response:
@@ -425,7 +320,6 @@
     except Exception as e:
         app.logger.error("Cart update error: %s", e)
         return jsonify({"error": str(e)}), status.HTTP_400_BAD_REQUEST
->>>>>>> fb0f997c
 
     location_url = url_for("get_user_shopcart", user_id=user_id, _external=True)
     return (
