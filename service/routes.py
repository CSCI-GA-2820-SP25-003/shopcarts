######################################################################
# Copyright 2016, 2024 John J. Rofrano. All Rights Reserved.
#
# Licensed under the Apache License, Version 2.0 (the "License");
# you may not use this file except in compliance with the License.
# You may obtain a copy of the License at
#
# https://www.apache.org/licenses/LICENSE-2.0
#
# Unless required by applicable law or agreed to in writing, software
# distributed under the License is distributed on an "AS IS" BASIS,
# WITHOUT WARRANTIES OR CONDITIONS OF ANY KIND, either express or implied.
# See the License for the specific language governing permissions and
# limitations under the License.
######################################################################

"""
Shopcarts Service

This service implements a REST API that allows you to Create, Read, Update
and Delete Shopcarts
"""

from flask import jsonify, request, abort, url_for
from flask import current_app as app  # Import Flask application
from service.models import Shopcart
from service.common import status  # HTTP Status Codes
from werkzeug.exceptions import HTTPException


######################################################################
# GET INDEX
######################################################################
@app.route("/")
def index():
    """Root URL response with API metadata"""
    app.logger.info("Request for Root URL")

    return (
        jsonify(
            name="Shopcart REST API Service",
            version="1.0",
            paths={
                "/shopcarts": {
                    "GET": "Lists all shopcarts grouped by user",
                },
                "/shopcarts/{user_id}": {
                    "POST": "Adds an item to a user's shopcart or updates quantity if it already exists",
                    "GET": "Retrieves the shopcart with metadata",
                    "PUT": "Updates the entire shopcart",
                    "DELETE": "Deletes the entire shopcart (all items)",
                },
                "/shopcarts/{user_id}/items": {
                    "POST": "Adds a product to a user's shopcart or updates quantity",
                    "GET": "Lists all items in the user's shopcart (without metadata)",
                },
                "/shopcarts/{user_id}/items/{item_id}": {
                    "GET": "Retrieves a specific item from the user's shopcart",
                    "PUT": "Updates a specific item in the shopcart",
                    "DELETE": "Removes an item from the shopcart",
                },
            },
        ),
        status.HTTP_200_OK,
    )


######################################################################
#  R E S T   A P I   E N D P O I N T S
######################################################################

# Todo: Place your REST API code here ...


@app.route("/shopcarts/<int:user_id>", methods=["POST"])
def add_to_or_create_cart(user_id):
    """Add an item to a user's cart or update quantity if it already exists."""
    data = request.get_json()
    if not data:
        return jsonify({"error": "Missing JSON payload"}), status.HTTP_400_BAD_REQUEST

    try:
        item_id = int(data["item_id"])
        description = str(data["description"])
        price = float(data["price"])
        quantity = int(data.get("quantity", 1))
    except (KeyError, ValueError, TypeError) as e:
        return jsonify({"error": f"Invalid input: {e}"}), status.HTTP_400_BAD_REQUEST

    # Check if this item is already in the user's cart
    cart_item = Shopcart.find(user_id, item_id)
    if cart_item:
        # Update the existing item's quantity
        cart_item.quantity += quantity
        try:
            cart_item.update()
        except Exception as e:
            return (
                jsonify({"error": f"Internal server error: {str(e)}"}),
                status.HTTP_500_INTERNAL_SERVER_ERROR,
            )
    else:
        # Create a new cart entry
        new_item = Shopcart(
            user_id=user_id,
            item_id=item_id,
            description=description,
            quantity=quantity,
            price=price,
        )
        try:
            new_item.create()
        except Exception as e:
            return (
                jsonify({"error": f"Internal server error: {str(e)}"}),
                status.HTTP_500_INTERNAL_SERVER_ERROR,
            )

    # Return the updated cart for the user
    location_url = url_for("get_user_shopcart", user_id=user_id, _external=True)
    cart = [item.serialize() for item in Shopcart.find_by_user_id(user_id)]
    return jsonify(cart), status.HTTP_201_CREATED, {"Location": location_url}


@app.route("/shopcarts", methods=["GET"])
def list_shopcarts():
    """List all shopcarts grouped by user"""
    app.logger.info("Request to list shopcarts")

    try:
        # Initialize an empty list to store unique user shopcarts
        shopcarts_list = []

        # Get all shopcarts grouped by user_id
        all_items = Shopcart.all()

        # Group items by user_id
        user_items = {}
        for item in all_items:
            if item.user_id not in user_items:
                user_items[item.user_id] = []
            user_items[item.user_id].append(item.serialize())

        # Create the response list
        for user_id, items in user_items.items():
            shopcarts_list.append({"user_id": user_id, "items": items})

        return jsonify(shopcarts_list), status.HTTP_200_OK

    except Exception as e:
        app.logger.error(f"Error listing shopcarts: {str(e)}")
        return (
            jsonify({"error": f"Internal server error: {str(e)}"}),
            status.HTTP_500_INTERNAL_SERVER_ERROR,
        )


@app.route("/shopcarts/<int:user_id>", methods=["GET"])
def get_user_shopcart(user_id):
    """Gets the shopcart for a specific user id"""
    app.logger.info("Request to get shopcart for user_id: '%s'", user_id)

    try:

        user_items = Shopcart.find_by_user_id(user_id=user_id)

        if not user_items:
            return abort(
                status.HTTP_404_NOT_FOUND, f"User with id '{user_id}' was not found."
            )

        user_list = [{"user_id": user_id, "items": []}]
        for item in user_items:
            user_list[0]["items"].append(item.serialize())
        return jsonify(user_list), status.HTTP_200_OK
    except HTTPException as e:
        raise e
    except Exception as e:
        app.logger.error(f"Error reading shopcart for user_id: '{user_id}'")
        return (
            jsonify({"error": f"Internal server error: {str(e)}"}),
            status.HTTP_500_INTERNAL_SERVER_ERROR,
        )


@app.route("/shopcarts/<int:user_id>/items", methods=["GET"])
def get_user_shopcart_items(user_id):
    """Gets all items in a specific user's shopcart"""
    app.logger.info("Request to get all items for user_id: '%s'", user_id)

    try:
        user_items = Shopcart.find_by_user_id(user_id=user_id)

        if not user_items:
            return abort(
                status.HTTP_404_NOT_FOUND, f"User with id '{user_id}' was not found."
            )
        # Just return the serialized items directly as a list
        items_list = [{"user_id": user_id, "items": []}]
        for item in user_items:
            data = item.serialize()
            del data["created_at"]
            del data["last_updated"]
            items_list[0]["items"].append(data)
        return jsonify(items_list), status.HTTP_200_OK
    except HTTPException as e:
        raise e
    except Exception as e:
        app.logger.error(f"Error reading items for user_id: '{user_id}'")
        return (
            jsonify({"error": f"Internal server error: {str(e)}"}),
            status.HTTP_500_INTERNAL_SERVER_ERROR,
        )
<<<<<<< HEAD
    

@app.route("/shopcarts/<int:user_id>/items/<int:item_id>", methods=["DELETE"])
def delete_shopcart_item(user_id, item_id):
    """
    Delete a specific item from a user's shopping cart
    This endpoint removes a single item from a shopping cart while preserving the cart
    and any other items that may be in it
    """
    app.logger.info("Request to delete item_id: %s from user_id: %s shopping cart", item_id, user_id)
    
    try:
        # Find the specific item in the user's cart
        cart_item = Shopcart.find(user_id, item_id)
        
        # Check if the item exists in the cart
        if not cart_item:
            return (
                jsonify({"error": f"Item with id {item_id} was not found in user {user_id}'s cart"}),
                status.HTTP_404_NOT_FOUND
            )
        
        # Delete the item from the cart
        cart_item.delete()
        
        # Verify the deletion was successful
        if Shopcart.find(user_id, item_id):
            return (
                jsonify({"error": f"Failed to delete item {item_id} from user {user_id}'s cart"}),
                status.HTTP_500_INTERNAL_SERVER_ERROR
            )
        
        # Return the updated cart contents (which might be empty but still exists)
        user_items = Shopcart.find_by_user_id(user_id)
        items_list = [item.serialize() for item in user_items]
        
        return jsonify(items_list), status.HTTP_200_OK
        
    except Exception as e:
        app.logger.error(f"Error deleting item {item_id} from user {user_id}'s cart: {str(e)}")
        return (
            jsonify({"error": f"Internal server error: {str(e)}"}),
            status.HTTP_500_INTERNAL_SERVER_ERROR
=======


def validate_request_data(data):
    """Extract and validate request data."""
    try:
        product_id = int(data["product_id"])
        quantity = int(data.get("quantity", 1))
        name = str(data.get("name", ""))
        price = float(data.get("price", 0.0))

        stock = data.get("stock")
        purchase_limit = data.get("purchase_limit")

        if stock is not None:
            stock = int(stock)
        if purchase_limit is not None:
            purchase_limit = int(purchase_limit)

        return product_id, quantity, name, price, stock, purchase_limit
    except (KeyError, ValueError, TypeError) as e:
        raise ValueError(f"Invalid input: {e}")


def validate_stock_and_limits(quantity, stock, purchase_limit):
    """Check stock availability and purchase limits."""
    if stock is not None and stock < 1:
        return (
            jsonify({"error": "Product is out of stock"}),
            status.HTTP_400_BAD_REQUEST,
        )

    if stock is not None and quantity > stock:
        return (
            jsonify({"error": f"Only {stock} units are available"}),
            status.HTTP_400_BAD_REQUEST,
        )

    if purchase_limit is not None and quantity > purchase_limit:
        return (
            jsonify({"error": f"Cannot exceed purchase limit of {purchase_limit}"}),
            status.HTTP_400_BAD_REQUEST,
        )

    return None


def update_or_create_cart_item(
    user_id, product_id, quantity, name, price, stock, purchase_limit
):
    """Update an existing cart item or create a new one."""
    cart_item = Shopcart.find(user_id, product_id)

    if cart_item:
        new_quantity = cart_item.quantity + quantity

        # Validate against stock and purchase limits
        error_response = validate_stock_and_limits(new_quantity, stock, purchase_limit)
        if error_response:
            raise ValueError(error_response[0].json["error"])  # Extract error message

        cart_item.quantity = new_quantity
        cart_item.update()
    else:
        new_item = Shopcart(
            user_id=user_id,
            item_id=product_id,
            description=name,
            quantity=quantity,
            price=price,
        )
        new_item.create()

    return Shopcart.find_by_user_id(user_id)


@app.route("/shopcarts/<int:user_id>/items", methods=["POST"])
def add_product_to_cart(user_id):
    """
    Add a product to a user's shopping cart or update quantity if it already exists.
    Product data (name, price, stock, purchase_limit, etc.) is taken from the request body,
    """
    data = request.get_json()
    if not data:
        return jsonify({"error": "Missing JSON payload"}), status.HTTP_400_BAD_REQUEST

    try:
        product_id, quantity, name, price, stock, purchase_limit = (
            validate_request_data(data)
        )
    except ValueError as e:
        return jsonify({"error": str(e)}), status.HTTP_400_BAD_REQUEST

    error_response = validate_stock_and_limits(quantity, stock, purchase_limit)
    if error_response:
        return error_response

    # Look for an existing cart item (composite key: user_id & product_id)
    try:
        cart_items = update_or_create_cart_item(
            user_id, product_id, quantity, name, price, stock, purchase_limit
        )
    except Exception as e:
        app.logger.error("Cart update error: %s", e)
        return jsonify({"error": str(e)}), status.HTTP_400_BAD_REQUEST

    location_url = url_for("get_user_shopcart", user_id=user_id, _external=True)
    return (
        jsonify([item.serialize() for item in cart_items]),
        status.HTTP_201_CREATED,
        {"Location": location_url},
    )


@app.route("/shopcarts/<int:user_id>/items/<int:item_id>", methods=["PUT"])
def update_cart_item(user_id, item_id):
    """Update a specific item in a user's shopping cart."""
    data = request.get_json()
    if not data:
        return jsonify({"error": "Missing JSON payload"}), status.HTTP_400_BAD_REQUEST

    quantity = int(data.get("quantity"))
    if quantity < 0:
        return (
            jsonify({"error": "Quantity cannot be negative"}),
            status.HTTP_400_BAD_REQUEST,
        )

    cart_item = Shopcart.find(user_id, item_id)
    if not cart_item:
        return (
            jsonify({"error": f"Item {item_id} not found in user {user_id}'s cart"}),
            status.HTTP_404_NOT_FOUND,
        )

    if quantity == 0:
        cart_item.delete()
        return (
            jsonify({"message": f"Item {item_id} removed from cart"}),
            status.HTTP_200_OK,
        )

    cart_item.quantity = quantity
    cart_item.update()
    return jsonify(cart_item.serialize()), status.HTTP_200_OK


def validate_items_list(data):
    """Validate the 'items' field in the request payload."""
    items = data.get("items")
    if not items or not isinstance(items, list):
        raise ValueError("Invalid payload: 'items' must be a list")
    return items


def process_cart_updates(user_id, items):
    """Update or remove items in the user's shopping cart."""
    for item in items:
        try:
            item_id = int(item["item_id"])
            quantity = int(item["quantity"])
        except (KeyError, ValueError, TypeError) as e:
            raise ValueError(f"Invalid input: {e}")

        if quantity < 0:
            raise ValueError("Quantity cannot be negative")

        update_cart_item_helper(user_id, item_id, quantity)


def update_cart_item_helper(user_id, item_id, quantity):
    """Update or remove a cart item based on the given quantity."""
    cart_item = Shopcart.find(user_id, item_id)

    if cart_item:
        if quantity == 0:
            cart_item.delete()
        else:
            cart_item.quantity = quantity
            cart_item.update()


@app.route("/shopcarts/<int:user_id>", methods=["PUT"])
def update_shopcart(user_id):
    """Update an existing shopcart."""
    data = request.get_json()
    if not data:
        return jsonify({"error": "Missing JSON payload"}), status.HTTP_400_BAD_REQUEST

    # Validate items list
    try:
        items = validate_items_list(data)
    except ValueError as e:
        return jsonify({"error": str(e)}), status.HTTP_400_BAD_REQUEST

    # Ensure the shopcart exists
    if not Shopcart.find_by_user_id(user_id):
        return (
            jsonify({"error": f"Shopcart for user {user_id} not found"}),
            status.HTTP_404_NOT_FOUND,
        )

    # Process cart updates
    try:
        process_cart_updates(user_id, items)
    except Exception as e:
        app.logger.error("Cart update error: %s", e)
        return jsonify({"error": str(e)}), status.HTTP_400_BAD_REQUEST

    # Return updated cart
    updated_cart = [item.serialize() for item in Shopcart.find_by_user_id(user_id)]
    return jsonify(updated_cart), status.HTTP_200_OK


@app.route("/shopcarts/<int:user_id>/items/<int:item_id>", methods=["GET"])
def get_cart_item(user_id, item_id):
    """Gets a specific item from a user's shopcart"""
    app.logger.info("Request to get item %s for user_id: %s", item_id, user_id)

    try:
        # First check if the user exists by trying to get any items for this user
        user_items = Shopcart.find_by_user_id(user_id=user_id)
        if not user_items:
            return abort(
                status.HTTP_404_NOT_FOUND, f"User with id '{user_id}' was not found."
            )

        # Now try to find the specific item
        cart_item = Shopcart.find(user_id, item_id)
        if not cart_item:
            return (
                jsonify(
                    {"error": f"Item {item_id} not found in user {user_id}'s cart"}
                ),
                status.HTTP_404_NOT_FOUND,
            )

        # Return the serialized item
        return jsonify(cart_item.serialize()), status.HTTP_200_OK

    except HTTPException as e:
        raise e
    except Exception as e:
        app.logger.error(f"Error retrieving item {item_id} for user_id: '{user_id}'")
        return (
            jsonify({"error": f"Internal server error: {str(e)}"}),
            status.HTTP_500_INTERNAL_SERVER_ERROR,
        )


@app.route("/shopcarts/<int:user_id>", methods=["DELETE"])
def delete_shopcart(user_id):
    """Delete an entire shopcart for a user"""
    app.logger.info("Request to delete shopcart for user_id: %s", user_id)

    try:
        # Find all items for this user
        user_items = Shopcart.find_by_user_id(user_id)

        # Delete each item in the shopcart
        for item in user_items:
            app.logger.info(
                "Deleting item %s from user %s's cart", item.item_id, user_id
            )
            item.delete()

        app.logger.info("Shopcart for user %s deleted", user_id)
        return {}, status.HTTP_204_NO_CONTENT

    except Exception as e:
        app.logger.error(
            "Error deleting shopcart for user_id: %s - %s", user_id, str(e)
        )
        return (
            jsonify({"error": f"Internal server error: {str(e)}"}),
            status.HTTP_500_INTERNAL_SERVER_ERROR,
>>>>>>> eb240e23
        )<|MERGE_RESOLUTION|>--- conflicted
+++ resolved
@@ -210,326 +210,4 @@
         return (
             jsonify({"error": f"Internal server error: {str(e)}"}),
             status.HTTP_500_INTERNAL_SERVER_ERROR,
-        )
-<<<<<<< HEAD
-    
-
-@app.route("/shopcarts/<int:user_id>/items/<int:item_id>", methods=["DELETE"])
-def delete_shopcart_item(user_id, item_id):
-    """
-    Delete a specific item from a user's shopping cart
-    This endpoint removes a single item from a shopping cart while preserving the cart
-    and any other items that may be in it
-    """
-    app.logger.info("Request to delete item_id: %s from user_id: %s shopping cart", item_id, user_id)
-    
-    try:
-        # Find the specific item in the user's cart
-        cart_item = Shopcart.find(user_id, item_id)
-        
-        # Check if the item exists in the cart
-        if not cart_item:
-            return (
-                jsonify({"error": f"Item with id {item_id} was not found in user {user_id}'s cart"}),
-                status.HTTP_404_NOT_FOUND
-            )
-        
-        # Delete the item from the cart
-        cart_item.delete()
-        
-        # Verify the deletion was successful
-        if Shopcart.find(user_id, item_id):
-            return (
-                jsonify({"error": f"Failed to delete item {item_id} from user {user_id}'s cart"}),
-                status.HTTP_500_INTERNAL_SERVER_ERROR
-            )
-        
-        # Return the updated cart contents (which might be empty but still exists)
-        user_items = Shopcart.find_by_user_id(user_id)
-        items_list = [item.serialize() for item in user_items]
-        
-        return jsonify(items_list), status.HTTP_200_OK
-        
-    except Exception as e:
-        app.logger.error(f"Error deleting item {item_id} from user {user_id}'s cart: {str(e)}")
-        return (
-            jsonify({"error": f"Internal server error: {str(e)}"}),
-            status.HTTP_500_INTERNAL_SERVER_ERROR
-=======
-
-
-def validate_request_data(data):
-    """Extract and validate request data."""
-    try:
-        product_id = int(data["product_id"])
-        quantity = int(data.get("quantity", 1))
-        name = str(data.get("name", ""))
-        price = float(data.get("price", 0.0))
-
-        stock = data.get("stock")
-        purchase_limit = data.get("purchase_limit")
-
-        if stock is not None:
-            stock = int(stock)
-        if purchase_limit is not None:
-            purchase_limit = int(purchase_limit)
-
-        return product_id, quantity, name, price, stock, purchase_limit
-    except (KeyError, ValueError, TypeError) as e:
-        raise ValueError(f"Invalid input: {e}")
-
-
-def validate_stock_and_limits(quantity, stock, purchase_limit):
-    """Check stock availability and purchase limits."""
-    if stock is not None and stock < 1:
-        return (
-            jsonify({"error": "Product is out of stock"}),
-            status.HTTP_400_BAD_REQUEST,
-        )
-
-    if stock is not None and quantity > stock:
-        return (
-            jsonify({"error": f"Only {stock} units are available"}),
-            status.HTTP_400_BAD_REQUEST,
-        )
-
-    if purchase_limit is not None and quantity > purchase_limit:
-        return (
-            jsonify({"error": f"Cannot exceed purchase limit of {purchase_limit}"}),
-            status.HTTP_400_BAD_REQUEST,
-        )
-
-    return None
-
-
-def update_or_create_cart_item(
-    user_id, product_id, quantity, name, price, stock, purchase_limit
-):
-    """Update an existing cart item or create a new one."""
-    cart_item = Shopcart.find(user_id, product_id)
-
-    if cart_item:
-        new_quantity = cart_item.quantity + quantity
-
-        # Validate against stock and purchase limits
-        error_response = validate_stock_and_limits(new_quantity, stock, purchase_limit)
-        if error_response:
-            raise ValueError(error_response[0].json["error"])  # Extract error message
-
-        cart_item.quantity = new_quantity
-        cart_item.update()
-    else:
-        new_item = Shopcart(
-            user_id=user_id,
-            item_id=product_id,
-            description=name,
-            quantity=quantity,
-            price=price,
-        )
-        new_item.create()
-
-    return Shopcart.find_by_user_id(user_id)
-
-
-@app.route("/shopcarts/<int:user_id>/items", methods=["POST"])
-def add_product_to_cart(user_id):
-    """
-    Add a product to a user's shopping cart or update quantity if it already exists.
-    Product data (name, price, stock, purchase_limit, etc.) is taken from the request body,
-    """
-    data = request.get_json()
-    if not data:
-        return jsonify({"error": "Missing JSON payload"}), status.HTTP_400_BAD_REQUEST
-
-    try:
-        product_id, quantity, name, price, stock, purchase_limit = (
-            validate_request_data(data)
-        )
-    except ValueError as e:
-        return jsonify({"error": str(e)}), status.HTTP_400_BAD_REQUEST
-
-    error_response = validate_stock_and_limits(quantity, stock, purchase_limit)
-    if error_response:
-        return error_response
-
-    # Look for an existing cart item (composite key: user_id & product_id)
-    try:
-        cart_items = update_or_create_cart_item(
-            user_id, product_id, quantity, name, price, stock, purchase_limit
-        )
-    except Exception as e:
-        app.logger.error("Cart update error: %s", e)
-        return jsonify({"error": str(e)}), status.HTTP_400_BAD_REQUEST
-
-    location_url = url_for("get_user_shopcart", user_id=user_id, _external=True)
-    return (
-        jsonify([item.serialize() for item in cart_items]),
-        status.HTTP_201_CREATED,
-        {"Location": location_url},
-    )
-
-
-@app.route("/shopcarts/<int:user_id>/items/<int:item_id>", methods=["PUT"])
-def update_cart_item(user_id, item_id):
-    """Update a specific item in a user's shopping cart."""
-    data = request.get_json()
-    if not data:
-        return jsonify({"error": "Missing JSON payload"}), status.HTTP_400_BAD_REQUEST
-
-    quantity = int(data.get("quantity"))
-    if quantity < 0:
-        return (
-            jsonify({"error": "Quantity cannot be negative"}),
-            status.HTTP_400_BAD_REQUEST,
-        )
-
-    cart_item = Shopcart.find(user_id, item_id)
-    if not cart_item:
-        return (
-            jsonify({"error": f"Item {item_id} not found in user {user_id}'s cart"}),
-            status.HTTP_404_NOT_FOUND,
-        )
-
-    if quantity == 0:
-        cart_item.delete()
-        return (
-            jsonify({"message": f"Item {item_id} removed from cart"}),
-            status.HTTP_200_OK,
-        )
-
-    cart_item.quantity = quantity
-    cart_item.update()
-    return jsonify(cart_item.serialize()), status.HTTP_200_OK
-
-
-def validate_items_list(data):
-    """Validate the 'items' field in the request payload."""
-    items = data.get("items")
-    if not items or not isinstance(items, list):
-        raise ValueError("Invalid payload: 'items' must be a list")
-    return items
-
-
-def process_cart_updates(user_id, items):
-    """Update or remove items in the user's shopping cart."""
-    for item in items:
-        try:
-            item_id = int(item["item_id"])
-            quantity = int(item["quantity"])
-        except (KeyError, ValueError, TypeError) as e:
-            raise ValueError(f"Invalid input: {e}")
-
-        if quantity < 0:
-            raise ValueError("Quantity cannot be negative")
-
-        update_cart_item_helper(user_id, item_id, quantity)
-
-
-def update_cart_item_helper(user_id, item_id, quantity):
-    """Update or remove a cart item based on the given quantity."""
-    cart_item = Shopcart.find(user_id, item_id)
-
-    if cart_item:
-        if quantity == 0:
-            cart_item.delete()
-        else:
-            cart_item.quantity = quantity
-            cart_item.update()
-
-
-@app.route("/shopcarts/<int:user_id>", methods=["PUT"])
-def update_shopcart(user_id):
-    """Update an existing shopcart."""
-    data = request.get_json()
-    if not data:
-        return jsonify({"error": "Missing JSON payload"}), status.HTTP_400_BAD_REQUEST
-
-    # Validate items list
-    try:
-        items = validate_items_list(data)
-    except ValueError as e:
-        return jsonify({"error": str(e)}), status.HTTP_400_BAD_REQUEST
-
-    # Ensure the shopcart exists
-    if not Shopcart.find_by_user_id(user_id):
-        return (
-            jsonify({"error": f"Shopcart for user {user_id} not found"}),
-            status.HTTP_404_NOT_FOUND,
-        )
-
-    # Process cart updates
-    try:
-        process_cart_updates(user_id, items)
-    except Exception as e:
-        app.logger.error("Cart update error: %s", e)
-        return jsonify({"error": str(e)}), status.HTTP_400_BAD_REQUEST
-
-    # Return updated cart
-    updated_cart = [item.serialize() for item in Shopcart.find_by_user_id(user_id)]
-    return jsonify(updated_cart), status.HTTP_200_OK
-
-
-@app.route("/shopcarts/<int:user_id>/items/<int:item_id>", methods=["GET"])
-def get_cart_item(user_id, item_id):
-    """Gets a specific item from a user's shopcart"""
-    app.logger.info("Request to get item %s for user_id: %s", item_id, user_id)
-
-    try:
-        # First check if the user exists by trying to get any items for this user
-        user_items = Shopcart.find_by_user_id(user_id=user_id)
-        if not user_items:
-            return abort(
-                status.HTTP_404_NOT_FOUND, f"User with id '{user_id}' was not found."
-            )
-
-        # Now try to find the specific item
-        cart_item = Shopcart.find(user_id, item_id)
-        if not cart_item:
-            return (
-                jsonify(
-                    {"error": f"Item {item_id} not found in user {user_id}'s cart"}
-                ),
-                status.HTTP_404_NOT_FOUND,
-            )
-
-        # Return the serialized item
-        return jsonify(cart_item.serialize()), status.HTTP_200_OK
-
-    except HTTPException as e:
-        raise e
-    except Exception as e:
-        app.logger.error(f"Error retrieving item {item_id} for user_id: '{user_id}'")
-        return (
-            jsonify({"error": f"Internal server error: {str(e)}"}),
-            status.HTTP_500_INTERNAL_SERVER_ERROR,
-        )
-
-
-@app.route("/shopcarts/<int:user_id>", methods=["DELETE"])
-def delete_shopcart(user_id):
-    """Delete an entire shopcart for a user"""
-    app.logger.info("Request to delete shopcart for user_id: %s", user_id)
-
-    try:
-        # Find all items for this user
-        user_items = Shopcart.find_by_user_id(user_id)
-
-        # Delete each item in the shopcart
-        for item in user_items:
-            app.logger.info(
-                "Deleting item %s from user %s's cart", item.item_id, user_id
-            )
-            item.delete()
-
-        app.logger.info("Shopcart for user %s deleted", user_id)
-        return {}, status.HTTP_204_NO_CONTENT
-
-    except Exception as e:
-        app.logger.error(
-            "Error deleting shopcart for user_id: %s - %s", user_id, str(e)
-        )
-        return (
-            jsonify({"error": f"Internal server error: {str(e)}"}),
-            status.HTTP_500_INTERNAL_SERVER_ERROR,
->>>>>>> eb240e23
         )