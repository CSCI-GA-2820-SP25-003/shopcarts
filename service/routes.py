--- conflicted
+++ resolved
@@ -172,7 +172,6 @@
         )
 
 
-<<<<<<< HEAD
 @app.route("/shopcart/<int:user_id>/items/<int:item_id>", methods=["PUT"])
 def update_cart_item(user_id, item_id):
     """Update a specific item in a user's shopping cart."""
@@ -201,7 +200,8 @@
     cart_item.quantity = quantity
     cart_item.update()
     return jsonify(cart_item.serialize()), status.HTTP_200_OK
-=======
+
+
 @app.route("/shopcarts/<int:user_id>", methods=["PUT"])
 def update_shopcart(user_id):
     """Update an existing shopcart."""
@@ -262,5 +262,4 @@
 
     # Return the updated cart for the user
     cart = [item.serialize() for item in Shopcart.find_by_user_id(user_id)]
-    return jsonify(cart), status.HTTP_200_OK
->>>>>>> 68561a3d
+    return jsonify(cart), status.HTTP_200_OK