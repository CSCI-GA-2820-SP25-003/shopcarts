######################################################################
# Copyright 2016, 2024 John J. Rofrano. All Rights Reserved.
#
# Licensed under the Apache License, Version 2.0 (the "License");
# you may not use this file except in compliance with the License.
# You may obtain a copy of the License at
#
# https://www.apache.org/licenses/LICENSE-2.0
#
# Unless required by applicable law or agreed to in writing, software
# distributed under the License is distributed on an "AS IS" BASIS,
# WITHOUT WARRANTIES OR CONDITIONS OF ANY KIND, either express or implied.
# See the License for the specific language governing permissions and
# limitations under the License.
######################################################################

"""
YourResourceModel Service

This service implements a REST API that allows you to Create, Read, Update
and Delete YourResourceModel
"""

from flask import jsonify, request, abort  # url_for removed
from flask import current_app as app  # Import Flask application
from service.models import Shopcart
from service.common import status  # HTTP Status Codes
<<<<<<< HEAD
=======
from werkzeug.exceptions import HTTPException
>>>>>>> d041525b


######################################################################
# GET INDEX
######################################################################
@app.route("/")
def index():
    """Root URL response with API metadata"""
    app.logger.info("Request for Root URL")

    return (
        jsonify(
            name="Shopcart REST API Service",
            version="1.0",
            paths={
                "/shopcarts": {"POST": "Creates a new shopcart"},
                "/shopcarts/{user_id}/items": {
                    "POST": "Adds a product to the shopcart",
                    "GET": "Lists all items in the shopcart (without metadata)",
                },
                "/shopcarts/{user_id}": {
                    "GET": "Retrieves the shopcart with metadata",
                    "PUT": "Updates the entire shopcart",
                    "DELETE": "Deletes the whole shopcart (all items)",
                },
                "/shopcarts/{user_id}/items/{item_id}": {
                    "GET": "Retrieves a specific item from the shopcart",
                    "PUT": "Updates a specific item in the shopcart",
                    "DELETE": "Removes an item from the shopcart",
                },
            },
        ),
        status.HTTP_200_OK,
    )


######################################################################
#  R E S T   A P I   E N D P O I N T S
######################################################################

# Todo: Place your REST API code here ...


@app.route("/shopcart/<int:user_id>", methods=["POST"])
def add_to_or_create_cart(user_id):
    """Add an item to a user's cart or update quantity if it already exists."""
    data = request.get_json()
    if not data:
        return jsonify({"error": "Missing JSON payload"}), status.HTTP_400_BAD_REQUEST

    try:
        item_id = int(data["item_id"])
        description = str(data["description"])
        price = float(data["price"])
        quantity = int(data.get("quantity", 1))
    except (KeyError, ValueError, TypeError) as e:
        return jsonify({"error": f"Invalid input: {e}"}), status.HTTP_400_BAD_REQUEST

    # Check if this item is already in the user's cart
    cart_item = Shopcart.find(user_id, item_id)
    if cart_item:
        # Update the existing item's quantity
        cart_item.quantity += quantity
        try:
            cart_item.update()
        except Exception as e:
            return (
                jsonify({"error": f"Internal server error: {str(e)}"}),
                status.HTTP_500_INTERNAL_SERVER_ERROR,
            )
    else:
        # Create a new cart entry
        new_item = Shopcart(
            user_id=user_id,
            item_id=item_id,
            description=description,
            quantity=quantity,
            price=price,
        )
        try:
            new_item.create()
        except Exception as e:
            return (
                jsonify({"error": f"Internal server error: {str(e)}"}),
                status.HTTP_500_INTERNAL_SERVER_ERROR,
            )

    # Return the updated cart for the user
    cart = [item.serialize() for item in Shopcart.find_by_user_id(user_id)]
    return jsonify(cart), status.HTTP_201_CREATED


@app.route("/shopcarts", methods=["GET"])
def list_shopcarts():
    """List all shopcarts grouped by user"""
    app.logger.info("Request to list shopcarts")

    try:
        # Initialize an empty list to store unique user shopcarts
        shopcarts_list = []

        # Get all shopcarts grouped by user_id
        all_items = Shopcart.all()

        # Group items by user_id
        user_items = {}
        for item in all_items:
            if item.user_id not in user_items:
                user_items[item.user_id] = []
            user_items[item.user_id].append(item.serialize())

        # Create the response list
        for user_id, items in user_items.items():
            shopcarts_list.append({"user_id": user_id, "items": items})

        return jsonify(shopcarts_list), status.HTTP_200_OK

    except Exception as e:
        app.logger.error(f"Error listing shopcarts: {str(e)}")
        return (
            jsonify({"error": f"Internal server error: {str(e)}"}),
            status.HTTP_500_INTERNAL_SERVER_ERROR,
        )


@app.route("/shopcarts/<int:user_id>", methods=["GET"])
def get_user_shopcart(user_id):
    """Gets the shopcart for a specific user id"""
    app.logger.info("Request to get shopcart for user_id: '%s'", user_id)

    try:

        user_items = Shopcart.find_by_user_id(user_id=user_id)
        for i in user_items:
            print(i.serialize())

        if not user_items:
            return abort(
                status.HTTP_404_NOT_FOUND, f"User with id '{user_id}' was not found."
            )

        user_list = [{"user_id": user_id, "items": []}]
        for item in user_items:
            user_list[0]["items"].append(item.serialize())
        return jsonify(user_list), status.HTTP_200_OK
    except HTTPException as e:
        raise e
    except Exception as e:
        app.logger.error(f"Error reading shopcart for user_id: '{user_id}'")
        return (
            jsonify({"error": f"Internal server error: {str(e)}"}),
            status.HTTP_500_INTERNAL_SERVER_ERROR,
        )


@app.route("/shopcarts/<int:user_id>/items", methods=["GET"])
def get_user_shopcart_items(user_id):
    """Gets all items in a specific user's shopcart"""
    app.logger.info("Request to get all items for user_id: '%s'", user_id)

    try:
        user_items = Shopcart.find_by_user_id(user_id=user_id)
        print(user_items)
        if not user_items:
            return abort(
                status.HTTP_404_NOT_FOUND, f"User with id '{user_id}' was not found."
            )
        # Just return the serialized items directly as a list
        items_list = [{"user_id": user_id, "items": []}]
        for item in user_items:
            data = item.serialize()
            del data["created_at"]
            del data["last_updated"]
            items_list[0]["items"].append(data)
        return jsonify(items_list), status.HTTP_200_OK
    except HTTPException as e:
        raise e
    except Exception as e:
        app.logger.error(f"Error reading items for user_id: '{user_id}'")
        return (
            jsonify({"error": f"Internal server error: {str(e)}"}),
            status.HTTP_500_INTERNAL_SERVER_ERROR,
        )


@app.route("/shopcarts/<int:user_id>/items", methods=["POST"])
def add_product_to_cart(user_id):
    """
    Add a product to a user's shopping cart or update quantity if it already exists.
    Product data (name, price, stock, purchase_limit, etc.) is taken from the request body.
    """
    data = request.get_json()
    if not data:
        return jsonify({"error": "Missing JSON payload"}), status.HTTP_400_BAD_REQUEST

    try:
        product_info = extract_product_info(data)
    except ValueError as e:
        return jsonify({"error": f"Invalid input: {e}"}), status.HTTP_400_BAD_REQUEST

    error_response = validate_product_constraints(product_info)
    if error_response:
        return error_response

    return process_cart_update(user_id, product_info)


def extract_product_info(data):
    """Extracts and validates product-related data from request."""
    try:
        return {
            "product_id": int(data["product_id"]),
            "quantity": int(data.get("quantity", 1)),
            "name": str(data.get("name", "")),
            "price": float(data.get("price", 0.0)),
            "stock": int(data["stock"]) if "stock" in data else None,
            "purchase_limit": (
                int(data["purchase_limit"]) if "purchase_limit" in data else None
            ),
        }
    except (KeyError, ValueError, TypeError) as e:
        raise ValueError(e)


def validate_product_constraints(product_info):
    """Validates stock and purchase limit constraints before adding to cart."""
    stock, purchase_limit, quantity = (
        product_info["stock"],
        product_info["purchase_limit"],
        product_info["quantity"],
    )

    if stock is not None and stock < 1:
        return (
            jsonify({"error": "Product is out of stock"}),
            status.HTTP_400_BAD_REQUEST,
        )

    if stock is not None and quantity > stock:
        return (
            jsonify({"error": f"Only {stock} units are available"}),
            status.HTTP_400_BAD_REQUEST,
        )

    if purchase_limit is not None and quantity > purchase_limit:
        return (
            jsonify({"error": f"Cannot exceed purchase limit of {purchase_limit}"}),
            status.HTTP_400_BAD_REQUEST,
        )

    return None  # No validation errors


def process_cart_update(user_id, product_info):
    """Handles adding/updating product in the shopping cart."""
    product_id, quantity = product_info["product_id"], product_info["quantity"]
    stock, purchase_limit = product_info["stock"], product_info["purchase_limit"]

    cart_item = Shopcart.find(user_id, product_id)

    if cart_item:
        return update_existing_cart_item(cart_item, quantity, stock, purchase_limit)
    else:
        return create_new_cart_item(user_id, product_info)


def update_existing_cart_item(cart_item, quantity, stock, purchase_limit):
    """Updates an existing cart item while checking stock and purchase limits."""
    new_quantity = cart_item.quantity + quantity

    if stock is not None and new_quantity > stock:
        return (
            jsonify({"error": f"Cannot exceed {stock} units in stock"}),
            status.HTTP_400_BAD_REQUEST,
        )
    if purchase_limit is not None and new_quantity > purchase_limit:
        return (
            jsonify({"error": f"Cannot exceed purchase limit of {purchase_limit}"}),
            status.HTTP_400_BAD_REQUEST,
        )

    cart_item.quantity = new_quantity
    try:
        cart_item.update()
    except Exception as e:
        app.logger.error("Error updating cart item: %s", e)
        return jsonify({"error": str(e)}), status.HTTP_400_BAD_REQUEST

    return get_cart_response(cart_item.user_id)


def create_new_cart_item(user_id, product_info):
    """Creates a new cart item."""
    new_item = Shopcart(
        user_id=user_id,
        item_id=product_info["product_id"],
        description=product_info["name"],
        quantity=product_info["quantity"],
        price=product_info["price"],
    )
    try:
        new_item.create()
    except Exception as e:
        app.logger.error("Error creating cart item: %s", e)
        return jsonify({"error": str(e)}), status.HTTP_400_BAD_REQUEST

    return get_cart_response(user_id)


def get_cart_response(user_id):
    """Fetches updated cart and returns serialized data."""
    cart_items = Shopcart.find_by_user_id(user_id)
    return jsonify([item.serialize() for item in cart_items]), status.HTTP_201_CREATED


@app.route("/shopcart/<int:user_id>/items/<int:item_id>", methods=["PUT"])
def update_cart_item(user_id, item_id):
    """Update a specific item in a user's shopping cart."""
    data = request.get_json()
    if not data:
        return jsonify({"error": "Missing JSON payload"}), status.HTTP_400_BAD_REQUEST

    quantity = int(data.get("quantity"))
    if quantity < 0:
        return (
            jsonify({"error": "Quantity cannot be negative"}),
            status.HTTP_400_BAD_REQUEST,
        )

    cart_item = Shopcart.find(user_id, item_id)
    if not cart_item:
        return (
            jsonify({"error": f"Item {item_id} not found in user {user_id}'s cart"}),
            status.HTTP_404_NOT_FOUND,
        )

    if quantity == 0:
        cart_item.delete()
        return (
            jsonify({"message": f"Item {item_id} removed from cart"}),
            status.HTTP_200_OK,
        )

    cart_item.quantity = quantity
    cart_item.update()
    return jsonify(cart_item.serialize()), status.HTTP_200_OK


@app.route("/shopcarts/<int:user_id>", methods=["PUT"])
def update_shopcart(user_id):
    """Update an existing shopcart."""
    data = request.get_json()
    if not data:
        return jsonify({"error": "Missing JSON payload"}), status.HTTP_400_BAD_REQUEST

    # Items expected in payload
    items = data.get("items")
    if not items or not isinstance(items, list):
        return (
            jsonify({"error": "Invalid payload: 'items' must be a list"}),
            status.HTTP_400_BAD_REQUEST,
        )

    # Ensuring the shopcart exists
    user_items = Shopcart.find_by_user_id(user_id)
    if not user_items:
        return (
            jsonify({"error": f"Shopcart for user {user_id} not found"}),
            status.HTTP_404_NOT_FOUND,
        )

    for update_item in items:
        try:
            item_id = int(update_item["item_id"])
            quantity = int(update_item["quantity"])
        except (KeyError, ValueError, TypeError) as e:
            return (
                jsonify({"error": f"Invalid input: {e}"}),
                status.HTTP_400_BAD_REQUEST,
            )

        if quantity < 0:
            return (
                jsonify({"error": "Quantity cannot be negative"}),
                status.HTTP_400_BAD_REQUEST,
            )

        # Finding the item
        cart_item = Shopcart.find(user_id, item_id)
        if cart_item:
            if quantity == 0:
                # Remove the item if quantity is 0
                try:
                    cart_item.delete()
                except Exception as e:
                    return jsonify({"error": str(e)}), status.HTTP_400_BAD_REQUEST
            else:
                # Update the item's quantity
                cart_item.quantity = quantity
                try:
                    cart_item.update()
                except Exception as e:
                    return jsonify({"error": str(e)}), status.HTTP_400_BAD_REQUEST
        else:
            pass

    # Return the updated cart for the user
    cart = [item.serialize() for item in Shopcart.find_by_user_id(user_id)]
    return jsonify(cart), status.HTTP_200_OK


@app.route("/shopcarts/<int:user_id>/items/<int:item_id>", methods=["GET"])
def get_cart_item(user_id, item_id):
    """Gets a specific item from a user's shopcart"""
    app.logger.info("Request to get item %s for user_id: %s", item_id, user_id)

    try:
        # First check if the user exists by trying to get any items for this user
        user_items = Shopcart.find_by_user_id(user_id=user_id)
        if not user_items:
            return abort(
                status.HTTP_404_NOT_FOUND, f"User with id '{user_id}' was not found."
            )

        # Now try to find the specific item
        cart_item = Shopcart.find(user_id, item_id)
        if not cart_item:
            return (
                jsonify(
                    {"error": f"Item {item_id} not found in user {user_id}'s cart"}
                ),
                status.HTTP_404_NOT_FOUND,
            )

        # Return the serialized item
        return jsonify(cart_item.serialize()), status.HTTP_200_OK

    except HTTPException as e:
        raise e
    except Exception as e:
        app.logger.error(f"Error retrieving item {item_id} for user_id: '{user_id}'")
        return (
            jsonify({"error": f"Internal server error: {str(e)}"}),
            status.HTTP_500_INTERNAL_SERVER_ERROR,
        )<|MERGE_RESOLUTION|>--- conflicted
+++ resolved
@@ -25,10 +25,7 @@
 from flask import current_app as app  # Import Flask application
 from service.models import Shopcart
 from service.common import status  # HTTP Status Codes
-<<<<<<< HEAD
-=======
 from werkzeug.exceptions import HTTPException
->>>>>>> d041525b
 
 
 ######################################################################
