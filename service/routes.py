--- conflicted
+++ resolved
@@ -25,6 +25,8 @@
 from flask import current_app as app  # Import Flask application
 from service.models import Shopcart
 from service.common import status  # HTTP Status Codes
+
+
 ######################################################################
 # GET INDEX
 ######################################################################
@@ -169,24 +171,17 @@
             status.HTTP_500_INTERNAL_SERVER_ERROR,
         )
 
-<<<<<<< HEAD
+
 @app.route("/shopcarts/<int:user_id>/items", methods=["POST"])
 def add_product_to_cart(user_id):
     """
     Add a product to a user's shopping cart or update quantity if it already exists.
     Product data (name, price, stock, purchase_limit, etc.) is taken from the request body,
     """
-=======
-
-@app.route("/shopcart/<int:user_id>/items/<int:item_id>", methods=["PUT"])
-def update_cart_item(user_id, item_id):
-    """Update a specific item in a user's shopping cart."""
->>>>>>> 5f3cd6aa
     data = request.get_json()
     if not data:
         return jsonify({"error": "Missing JSON payload"}), status.HTTP_400_BAD_REQUEST
 
-<<<<<<< HEAD
     try:
         product_id = int(data["product_id"])
         quantity = int(data.get("quantity", 1))
@@ -204,7 +199,10 @@
         return jsonify({"error": f"Invalid input: {e}"}), status.HTTP_400_BAD_REQUEST
 
     if stock is not None and stock < 1:
-        return jsonify({"error": "Product is out of stock"}), status.HTTP_400_BAD_REQUEST
+        return (
+            jsonify({"error": "Product is out of stock"}),
+            status.HTTP_400_BAD_REQUEST,
+        )
 
     if stock is not None and quantity > stock:
         return (
@@ -256,7 +254,15 @@
 
     cart_items = Shopcart.find_by_user_id(user_id)
     return jsonify([item.serialize() for item in cart_items]), status.HTTP_200_OK
-=======
+
+
+@app.route("/shopcart/<int:user_id>/items/<int:item_id>", methods=["PUT"])
+def update_cart_item(user_id, item_id):
+    """Update a specific item in a user's shopping cart."""
+    data = request.get_json()
+    if not data:
+        return jsonify({"error": "Missing JSON payload"}), status.HTTP_400_BAD_REQUEST
+
     quantity = int(data.get("quantity"))
     if quantity < 0:
         return (
@@ -343,5 +349,4 @@
 
     # Return the updated cart for the user
     cart = [item.serialize() for item in Shopcart.find_by_user_id(user_id)]
-    return jsonify(cart), status.HTTP_200_OK
->>>>>>> 5f3cd6aa
+    return jsonify(cart), status.HTTP_200_OK