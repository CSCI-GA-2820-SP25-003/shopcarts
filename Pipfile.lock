--- conflicted
+++ resolved
@@ -1,11 +1,7 @@
 {
     "_meta": {
         "hash": {
-<<<<<<< HEAD
-            "sha256": "79ab659a8ba3d99e2e8a86b37f8d766f8512f7d5e7d062686bc332bb6999599c"
-=======
             "sha256": "7032b5c0f3ea4f90ecfd8071d577a7bae063e7f5897e91aa5f69d1d3fdf881ec"
->>>>>>> 63d3a04b
         },
         "pipfile-spec": 6,
         "requires": {
@@ -196,7 +192,6 @@
             ],
             "markers": "python_version >= '3.7'",
             "version": "==3.1.6"
-<<<<<<< HEAD
         },
         "jsonschema": {
             "hashes": [
@@ -213,8 +208,6 @@
             ],
             "markers": "python_version >= '3.9'",
             "version": "==2024.10.1"
-=======
->>>>>>> 63d3a04b
         },
         "markupsafe": {
             "hashes": [
